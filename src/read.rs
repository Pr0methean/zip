--- conflicted
+++ resolved
@@ -1117,17 +1117,11 @@
             loop {
                 match reader.read(&mut buffer) {
                     Ok(0) => break,
-<<<<<<< HEAD
                     Ok(_read) => (),
-                    Err(e) => {
-                        panic!("Could not consume all of the output of the current ZipFile: {e:?}")
-=======
-                    Ok(_) => (),
                     Err(_) => {
                         // silently ignore this error - we're just trying to exhaust the reader
                         // any further uses of the reader will return an error in a more appropriate context
                         break;
->>>>>>> 7c9d5121
                     }
                 }
             }
