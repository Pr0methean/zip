--- conflicted
+++ resolved
@@ -1,14 +1,10 @@
 //! Types that specify what is contained in a ZIP.
-<<<<<<< HEAD
 use path::{Component, Path, PathBuf};
 use std::path;
 use std::sync::{Arc, OnceLock};
 
 #[cfg(feature = "chrono")]
 use chrono::{Datelike, NaiveDate, NaiveDateTime, NaiveTime, Timelike};
-=======
-
->>>>>>> f755697e
 #[cfg(doc)]
 use crate::read::ZipFile;
 
@@ -64,11 +60,6 @@
 
 }
 
-<<<<<<< HEAD
-use crate::result::DateTimeRangeError;
-#[cfg(feature = "time")]
-use time::{error::ComponentRange, Date, Month, OffsetDateTime, PrimitiveDateTime, Time};
-=======
 cfg_if! {
     if #[cfg(feature = "time")] {
         use crate::result::DateTimeRangeError;
@@ -80,7 +71,6 @@
         use std::time::SystemTime;
     }
 }
->>>>>>> f755697e
 
 #[derive(Clone, Copy, Debug, PartialEq, Eq, FromPrimitive, IntoPrimitive)]
 #[repr(u8)]
@@ -91,7 +81,6 @@
     Unknown,
 }
 
-<<<<<<< HEAD
 impl System {
     pub const fn from_u8(system: u8) -> System {
         use self::System::*;
@@ -104,8 +93,6 @@
     }
 }
 
-=======
->>>>>>> f755697e
 /// Representation of a moment in time.
 ///
 /// Zip files use an old format from DOS to store timestamps,
@@ -133,7 +120,6 @@
     second: u8,
 }
 
-<<<<<<< HEAD
 #[cfg(fuzzing)]
 impl arbitrary::Arbitrary<'_> for DateTime {
     fn arbitrary(u: &mut arbitrary::Unstructured) -> arbitrary::Result<Self> {
@@ -179,10 +165,6 @@
 }
 
 impl Default for DateTime {
-    /// Constructs an 'default' datetime of 1980-01-01 00:00:00
-=======
-impl ::std::default::Default for DateTime {
->>>>>>> f755697e
     fn default() -> DateTime {
         Self::zero()
     }
@@ -296,11 +278,8 @@
     /// * hour: [0, 23]
     /// * minute: [0, 59]
     /// * second: [0, 60]
-<<<<<<< HEAD
-=======
     #[allow(clippy::result_unit_err)]
     #[deprecated(note = "use DateTime::parse_from_date_and_time() instead")]
->>>>>>> f755697e
     pub fn from_date_and_time(
         year: u16,
         month: u8,
@@ -308,46 +287,6 @@
         hour: u8,
         minute: u8,
         second: u8,
-<<<<<<< HEAD
-    ) -> Result<DateTime, DateTimeRangeError> {
-        if (1980..=2107).contains(&year)
-            && (1..=12).contains(&month)
-            && (1..=31).contains(&day)
-            && hour <= 23
-            && minute <= 59
-            && second <= 60
-        {
-            Ok(DateTime {
-                year,
-                month,
-                day,
-                hour,
-                minute,
-                second,
-            })
-        } else {
-            Err(DateTimeRangeError)
-        }
-    }
-
-    /// Indicates whether this date and time can be written to a zip archive.
-    pub fn is_valid(&self) -> bool {
-        DateTime::from_date_and_time(
-            self.year,
-            self.month,
-            self.day,
-            self.hour,
-            self.minute,
-            self.second,
-        )
-        .is_ok()
-    }
-
-    #[cfg(feature = "time")]
-    /// Converts a OffsetDateTime object to a DateTime
-    ///
-    /// Returns `Err` when this object is out of bounds
-=======
     ) -> Result<DateTime, ()> {
         Self::parse_from_date_and_time(year, month, day, hour, minute, second).map_err(|_| ())
     }
@@ -395,6 +334,19 @@
         })
     }
 
+    /// Indicates whether this date and time can be written to a zip archive.
+    pub fn is_valid(&self) -> bool {
+        DateTime::from_date_and_time(
+            self.year,
+            self.month,
+            self.day,
+            self.hour,
+            self.minute,
+            self.second,
+        )
+        .is_ok()
+    }
+
     /// Converts a OffsetDateTime object to a DateTime
     ///
     /// Returns `Err` when this object is out of bounds
@@ -403,7 +355,6 @@
     #[allow(clippy::result_unit_err)]
     #[cfg(feature = "time")]
     #[cfg_attr(docsrs, doc(cfg(feature = "time")))]
->>>>>>> f755697e
     #[deprecated(note = "use `DateTime::try_from()`")]
     pub fn from_time(dt: OffsetDateTime) -> Result<DateTime, DateTimeRangeError> {
         dt.try_into().map_err(|_err| DateTimeRangeError)
@@ -494,7 +445,6 @@
     type Error = DateTimeRangeError;
 
     fn try_from(dt: OffsetDateTime) -> Result<Self, Self::Error> {
-<<<<<<< HEAD
         if dt.year() >= 1980 && dt.year() <= 2107 {
             Ok(DateTime {
                 year: dt.year().try_into()?,
@@ -507,19 +457,6 @@
         } else {
             Err(DateTimeRangeError)
         }
-=======
-        let year: u16 = dt
-            .year()
-            .try_into()
-            .map_err(|e| DateTimeRangeError::NumericConversion("year", e))?;
-        let month: u8 = dt.month().into();
-        let day: u8 = dt.day().into();
-        let hour: u8 = dt.hour().into();
-        let minute: u8 = dt.minute().into();
-        let second: u8 = dt.second().into();
-
-        Self::parse_from_date_and_time(year, month, day, hour, minute, second)
->>>>>>> f755697e
     }
 }
 
@@ -575,9 +512,6 @@
 }
 
 impl ZipFileData {
-<<<<<<< HEAD
-    pub fn file_name_sanitized(&self) -> PathBuf {
-=======
     pub(crate) fn initialize(
         raw: ZipRawValues,
         options: FileOptions,
@@ -609,8 +543,7 @@
         }
     }
 
-    pub fn file_name_sanitized(&self) -> ::std::path::PathBuf {
->>>>>>> f755697e
+    pub fn file_name_sanitized(&self) -> PathBuf {
         let no_null_filename = match self.file_name.find('\0') {
             Some(index) => &self.file_name[0..index],
             None => &self.file_name,
@@ -655,12 +588,8 @@
     }
 
     /// Get unix mode for the file
-<<<<<<< HEAD
+    #[inline]
     pub(crate) const fn unix_mode(&self) -> Option<u32> {
-=======
-    #[inline]
-    pub(crate) fn unix_mode(&self) -> Option<u32> {
->>>>>>> f755697e
         if self.external_attributes == 0 {
             return None;
         }
