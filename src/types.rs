//! Types that specify what is contained in a ZIP.
use path::{Component, Path, PathBuf};
use std::path;
use std::sync::{Arc, OnceLock};

#[cfg(feature = "chrono")]
use chrono::{Datelike, NaiveDate, NaiveDateTime, NaiveTime, Timelike};
#[cfg(doc)]
use {crate::read::ZipFile, crate::write::FileOptions};

pub(crate) mod ffi {
    pub const S_IFDIR: u32 = 0o0040000;
    pub const S_IFREG: u32 = 0o0100000;
}

#[cfg(any(
    all(target_arch = "arm", target_pointer_width = "32"),
    target_arch = "mips",
    target_arch = "powerpc"
))]
mod atomic {
    use crossbeam_utils::sync::ShardedLock;
    pub use std::sync::atomic::Ordering;

    #[derive(Debug, Default)]
    pub struct AtomicU64 {
        value: ShardedLock<u64>,
    }

    impl AtomicU64 {
        pub fn new(v: u64) -> Self {
            Self {
                value: ShardedLock::new(v),
            }
        }
        pub fn get_mut(&mut self) -> &mut u64 {
            self.value.get_mut().unwrap()
        }
        pub fn load(&self, _: Ordering) -> u64 {
            *self.value.read().unwrap()
        }
        pub fn store(&self, value: u64, _: Ordering) {
            *self.value.write().unwrap() = value;
        }
    }
}

use crate::result::DateTimeRangeError;
#[cfg(feature = "time")]
use time::{error::ComponentRange, Date, Month, OffsetDateTime, PrimitiveDateTime, Time};

#[derive(Clone, Copy, Debug, PartialEq, Eq)]
pub enum System {
    Dos = 0,
    Unix = 3,
    Unknown,
}

impl System {
    pub const fn from_u8(system: u8) -> System {
        use self::System::*;

        match system {
            0 => Dos,
            3 => Unix,
            _ => Unknown,
        }
    }
}

/// Representation of a moment in time.
///
/// Zip files use an old format from DOS to store timestamps,
/// with its own set of peculiarities.
/// For example, it has a resolution of 2 seconds!
///
/// A [`DateTime`] can be stored directly in a zipfile with [`FileOptions::last_modified_time`],
/// or read from one with [`ZipFile::last_modified`]
///
/// # Warning
///
/// Because there is no timezone associated with the [`DateTime`], they should ideally only
/// be used for user-facing descriptions. This also means [`DateTime::to_time`] returns an
/// [`OffsetDateTime`] (which is the equivalent of chrono's `NaiveDateTime`).
///
/// Modern zip files store more precise timestamps, which are ignored by [`crate::read::ZipArchive`],
/// so keep in mind that these timestamps are unreliable. [We're working on this](https://github.com/zip-rs/zip/issues/156#issuecomment-652981904).
#[derive(Debug, Clone, Copy)]
pub struct DateTime {
    year: u16,
    month: u8,
    day: u8,
    hour: u8,
    minute: u8,
    second: u8,
}

#[cfg(fuzzing)]
impl arbitrary::Arbitrary<'_> for DateTime {
    fn arbitrary(u: &mut arbitrary::Unstructured) -> arbitrary::Result<Self> {
        Ok(DateTime {
            year: u.int_in_range(1980..=2107)?,
            month: u.int_in_range(1..=12)?,
            day: u.int_in_range(1..=31)?,
            hour: u.int_in_range(0..=23)?,
            minute: u.int_in_range(0..=59)?,
            second: u.int_in_range(0..=60)?,
        })
    }
}

#[cfg(feature = "chrono")]
impl TryFrom<NaiveDateTime> for DateTime {
    type Error = DateTimeRangeError;

    fn try_from(value: NaiveDateTime) -> Result<Self, Self::Error> {
        DateTime::from_date_and_time(
            value.year().try_into()?,
            value.month().try_into()?,
            value.day().try_into()?,
            value.hour().try_into()?,
            value.minute().try_into()?,
            value.second().try_into()?,
        )
    }
}

#[cfg(feature = "chrono")]
impl TryInto<NaiveDateTime> for DateTime {
    type Error = DateTimeRangeError;

    fn try_into(self) -> Result<NaiveDateTime, Self::Error> {
        let date = NaiveDate::from_ymd_opt(self.year.into(), self.month.into(), self.day.into())
            .ok_or(DateTimeRangeError)?;
        let time =
            NaiveTime::from_hms_opt(self.hour.into(), self.minute.into(), self.second.into())
                .ok_or(DateTimeRangeError)?;
        Ok(NaiveDateTime::new(date, time))
    }
}

impl Default for DateTime {
    /// Constructs an 'default' datetime of 1980-01-01 00:00:00
    fn default() -> DateTime {
        DateTime {
            year: 1980,
            month: 1,
            day: 1,
            hour: 0,
            minute: 0,
            second: 0,
        }
    }
}

impl DateTime {
    /// Converts an msdos (u16, u16) pair to a DateTime object
    pub const fn from_msdos(datepart: u16, timepart: u16) -> DateTime {
        let seconds = (timepart & 0b0000000000011111) << 1;
        let minutes = (timepart & 0b0000011111100000) >> 5;
        let hours = (timepart & 0b1111100000000000) >> 11;
        let days = datepart & 0b0000000000011111;
        let months = (datepart & 0b0000000111100000) >> 5;
        let years = (datepart & 0b1111111000000000) >> 9;

        DateTime {
            year: years + 1980,
            month: months as u8,
            day: days as u8,
            hour: hours as u8,
            minute: minutes as u8,
            second: seconds as u8,
        }
    }

    /// Constructs a DateTime from a specific date and time
    ///
    /// The bounds are:
    /// * year: [1980, 2107]
    /// * month: [1, 12]
    /// * day: [1, 31]
    /// * hour: [0, 23]
    /// * minute: [0, 59]
    /// * second: [0, 60]
    pub fn from_date_and_time(
        year: u16,
        month: u8,
        day: u8,
        hour: u8,
        minute: u8,
        second: u8,
    ) -> Result<DateTime, DateTimeRangeError> {
        if (1980..=2107).contains(&year)
            && (1..=12).contains(&month)
            && (1..=31).contains(&day)
            && hour <= 23
            && minute <= 59
            && second <= 60
        {
            Ok(DateTime {
                year,
                month,
                day,
                hour,
                minute,
                second,
            })
        } else {
            Err(DateTimeRangeError)
        }
    }

    /// Indicates whether this date and time can be written to a zip archive.
    pub fn is_valid(&self) -> bool {
        DateTime::from_date_and_time(
            self.year,
            self.month,
            self.day,
            self.hour,
            self.minute,
            self.second,
        )
        .is_ok()
    }

    #[cfg(feature = "time")]
    /// Converts a OffsetDateTime object to a DateTime
    ///
    /// Returns `Err` when this object is out of bounds
    #[deprecated(note = "use `DateTime::try_from()`")]
    pub fn from_time(dt: OffsetDateTime) -> Result<DateTime, DateTimeRangeError> {
        dt.try_into().map_err(|_err| DateTimeRangeError)
    }

    /// Gets the time portion of this datetime in the msdos representation
    pub const fn timepart(&self) -> u16 {
        ((self.second as u16) >> 1) | ((self.minute as u16) << 5) | ((self.hour as u16) << 11)
    }

    /// Gets the date portion of this datetime in the msdos representation
    pub const fn datepart(&self) -> u16 {
        (self.day as u16) | ((self.month as u16) << 5) | ((self.year - 1980) << 9)
    }

    #[cfg(feature = "time")]
    /// Converts the DateTime to a OffsetDateTime structure
    pub fn to_time(&self) -> Result<OffsetDateTime, ComponentRange> {
        let date =
            Date::from_calendar_date(self.year as i32, Month::try_from(self.month)?, self.day)?;
        let time = Time::from_hms(self.hour, self.minute, self.second)?;
        Ok(PrimitiveDateTime::new(date, time).assume_utc())
    }

    /// Get the year. There is no epoch, i.e. 2018 will be returned as 2018.
    pub const fn year(&self) -> u16 {
        self.year
    }

    /// Get the month, where 1 = january and 12 = december
    ///
    /// # Warning
    ///
    /// When read from a zip file, this may not be a reasonable value
    pub const fn month(&self) -> u8 {
        self.month
    }

    /// Get the day
    ///
    /// # Warning
    ///
    /// When read from a zip file, this may not be a reasonable value
    pub const fn day(&self) -> u8 {
        self.day
    }

    /// Get the hour
    ///
    /// # Warning
    ///
    /// When read from a zip file, this may not be a reasonable value
    pub const fn hour(&self) -> u8 {
        self.hour
    }

    /// Get the minute
    ///
    /// # Warning
    ///
    /// When read from a zip file, this may not be a reasonable value
    pub const fn minute(&self) -> u8 {
        self.minute
    }

    /// Get the second
    ///
    /// # Warning
    ///
    /// When read from a zip file, this may not be a reasonable value
    pub const fn second(&self) -> u8 {
        self.second
    }
}

#[cfg(feature = "time")]
impl TryFrom<OffsetDateTime> for DateTime {
    type Error = DateTimeRangeError;

    fn try_from(dt: OffsetDateTime) -> Result<Self, Self::Error> {
        if dt.year() >= 1980 && dt.year() <= 2107 {
            Ok(DateTime {
                year: dt.year().try_into()?,
                month: dt.month().into(),
                day: dt.day(),
                hour: dt.hour(),
                minute: dt.minute(),
                second: dt.second(),
            })
        } else {
            Err(DateTimeRangeError)
        }
    }
}

pub const DEFAULT_VERSION: u8 = 46;

/// Structure representing a ZIP file.
#[derive(Debug, Clone)]
pub struct ZipFileData {
    /// Compatibility of the file attribute information
    pub system: System,
    /// Specification version
    pub version_made_by: u8,
    /// True if the file is encrypted.
    pub encrypted: bool,
    /// True if the file uses a data-descriptor section
    pub using_data_descriptor: bool,
    /// Compression method used to store the file
    pub compression_method: crate::compression::CompressionMethod,
    /// Compression level to store the file
    pub compression_level: Option<i64>,
    /// Last modified time. This will only have a 2 second precision.
    pub last_modified_time: DateTime,
    /// CRC32 checksum
    pub crc32: u32,
    /// Size of the file in the ZIP
    pub compressed_size: u64,
    /// Size of the file when extracted
    pub uncompressed_size: u64,
    /// Name of the file
    pub file_name: Box<str>,
    /// Raw file name. To be used when file_name was incorrectly decoded.
    pub file_name_raw: Box<[u8]>,
    /// Extra field usually used for storage expansion
    pub extra_field: Option<Arc<Vec<u8>>>,
    /// Extra field only written to central directory
    pub central_extra_field: Option<Arc<Vec<u8>>>,
    /// File comment
    pub file_comment: Box<str>,
    /// Specifies where the local header of the file starts
    pub header_start: u64,
    /// Specifies where the central header of the file starts
    ///
    /// Note that when this is not known, it is set to 0
    pub central_header_start: u64,
    /// Specifies where the compressed data of the file starts
    pub data_start: OnceLock<u64>,
    /// External file attributes
    pub external_attributes: u32,
    /// Reserve local ZIP64 extra field
    pub large_file: bool,
    /// AES mode if applicable
    pub aes_mode: Option<(AesMode, AesVendorVersion)>,
}

impl ZipFileData {
    pub fn file_name_sanitized(&self) -> PathBuf {
        let no_null_filename = match self.file_name.find('\0') {
            Some(index) => &self.file_name[0..index],
            None => &self.file_name,
        }
        .to_string();

        // zip files can contain both / and \ as separators regardless of the OS
        // and as we want to return a sanitized PathBuf that only supports the
        // OS separator let's convert incompatible separators to compatible ones
        let separator = path::MAIN_SEPARATOR;
        let opposite_separator = match separator {
            '/' => '\\',
            _ => '/',
        };
        let filename =
            no_null_filename.replace(&opposite_separator.to_string(), &separator.to_string());

        Path::new(&filename)
            .components()
            .filter(|component| matches!(*component, Component::Normal(..)))
            .fold(PathBuf::new(), |mut path, ref cur| {
                path.push(cur.as_os_str());
                path
            })
    }

<<<<<<< HEAD
    pub(crate) fn enclosed_name(&self) -> Option<PathBuf> {
        if self.file_name.contains('\0') {
            return None;
        }
        let path = PathBuf::from(self.file_name.to_string());
        let mut depth = 0usize;
        for component in path.components() {
            match component {
                Component::Prefix(_) | Component::RootDir => return None,
                Component::ParentDir => depth = depth.checked_sub(1)?,
                Component::Normal(_) => depth += 1,
                Component::CurDir => (),
            }
        }
        Some(path)
    }

    /// Get unix mode for the file
    pub(crate) const fn unix_mode(&self) -> Option<u32> {
        if self.external_attributes == 0 {
            return None;
        }

        match self.system {
            System::Unix => Some(self.external_attributes >> 16),
            System::Dos => {
                // Interpret MS-DOS directory bit
                let mut mode = if 0x10 == (self.external_attributes & 0x10) {
                    ffi::S_IFDIR | 0o0775
                } else {
                    ffi::S_IFREG | 0o0664
                };
                if 0x01 == (self.external_attributes & 0x01) {
                    // Read-only bit; strip write permissions
                    mode &= 0o0555;
                }
                Some(mode)
            }
            _ => None,
        }
    }

    pub const fn zip64_extension(&self) -> bool {
        self.uncompressed_size > 0xFFFFFFFF
            || self.compressed_size > 0xFFFFFFFF
            || self.header_start > 0xFFFFFFFF
=======
    pub fn zip64_extension(&self) -> bool {
        self.large_file || self.header_start > crate::spec::ZIP64_BYTES_THR
>>>>>>> 2dc118c8
    }

    pub const fn version_needed(&self) -> u16 {
        // higher versions matched first
        match (self.zip64_extension(), self.compression_method) {
            #[cfg(feature = "bzip2")]
            (_, crate::compression::CompressionMethod::Bzip2) => 46,
            (true, _) => 45,
            _ => 20,
        }
    }
    #[inline(always)]
    pub(crate) fn extra_field_len(&self) -> usize {
        self.extra_field
            .as_ref()
            .map(|v| v.len())
            .unwrap_or_default()
    }
    #[inline(always)]
    pub(crate) fn central_extra_field_len(&self) -> usize {
        self.central_extra_field
            .as_ref()
            .map(|v| v.len())
            .unwrap_or_default()
    }
}

/// The encryption specification used to encrypt a file with AES.
///
/// According to the [specification](https://www.winzip.com/win/en/aes_info.html#winzip11) AE-2
/// does not make use of the CRC check.
#[derive(Copy, Clone, Debug)]
pub enum AesVendorVersion {
    Ae1,
    Ae2,
}

/// AES variant used.
#[derive(Copy, Clone, Debug)]
pub enum AesMode {
    Aes128,
    Aes192,
    Aes256,
}

#[cfg(feature = "aes-crypto")]
impl AesMode {
    pub const fn salt_length(&self) -> usize {
        self.key_length() / 2
    }

    pub const fn key_length(&self) -> usize {
        match self {
            Self::Aes128 => 16,
            Self::Aes192 => 24,
            Self::Aes256 => 32,
        }
    }
}

#[cfg(test)]
mod test {
    #[test]
    fn system() {
        use super::System;
        assert_eq!(System::Dos as u16, 0u16);
        assert_eq!(System::Unix as u16, 3u16);
        assert_eq!(System::from_u8(0), System::Dos);
        assert_eq!(System::from_u8(3), System::Unix);
    }

    #[test]
    fn sanitize() {
        use super::*;
        let file_name = "/path/../../../../etc/./passwd\0/etc/shadow".to_string();
        let data = ZipFileData {
            system: System::Dos,
            version_made_by: 0,
            encrypted: false,
            using_data_descriptor: false,
            compression_method: crate::compression::CompressionMethod::Stored,
            compression_level: None,
            last_modified_time: DateTime::default(),
            crc32: 0,
            compressed_size: 0,
            uncompressed_size: 0,
            file_name: file_name.clone().into_boxed_str(),
            file_name_raw: file_name.into_bytes().into_boxed_slice(),
            extra_field: None,
            central_extra_field: None,
            file_comment: String::with_capacity(0).into_boxed_str(),
            header_start: 0,
            data_start: OnceLock::new(),
            central_header_start: 0,
            external_attributes: 0,
            large_file: false,
            aes_mode: None,
        };
        assert_eq!(data.file_name_sanitized(), PathBuf::from("path/etc/passwd"));
    }

    #[test]
    #[allow(clippy::unusual_byte_groupings)]
    fn datetime_default() {
        use super::DateTime;
        let dt = DateTime::default();
        assert_eq!(dt.timepart(), 0);
        assert_eq!(dt.datepart(), 0b0000000_0001_00001);
    }

    #[test]
    #[allow(clippy::unusual_byte_groupings)]
    fn datetime_max() {
        use super::DateTime;
        let dt = DateTime::from_date_and_time(2107, 12, 31, 23, 59, 60).unwrap();
        assert_eq!(dt.timepart(), 0b10111_111011_11110);
        assert_eq!(dt.datepart(), 0b1111111_1100_11111);
    }

    #[test]
    fn datetime_bounds() {
        use super::DateTime;

        assert!(DateTime::from_date_and_time(2000, 1, 1, 23, 59, 60).is_ok());
        assert!(DateTime::from_date_and_time(2000, 1, 1, 24, 0, 0).is_err());
        assert!(DateTime::from_date_and_time(2000, 1, 1, 0, 60, 0).is_err());
        assert!(DateTime::from_date_and_time(2000, 1, 1, 0, 0, 61).is_err());

        assert!(DateTime::from_date_and_time(2107, 12, 31, 0, 0, 0).is_ok());
        assert!(DateTime::from_date_and_time(1980, 1, 1, 0, 0, 0).is_ok());
        assert!(DateTime::from_date_and_time(1979, 1, 1, 0, 0, 0).is_err());
        assert!(DateTime::from_date_and_time(1980, 0, 1, 0, 0, 0).is_err());
        assert!(DateTime::from_date_and_time(1980, 1, 0, 0, 0, 0).is_err());
        assert!(DateTime::from_date_and_time(2108, 12, 31, 0, 0, 0).is_err());
        assert!(DateTime::from_date_and_time(2107, 13, 31, 0, 0, 0).is_err());
        assert!(DateTime::from_date_and_time(2107, 12, 32, 0, 0, 0).is_err());
    }

    #[cfg(feature = "time")]
    use time::{format_description::well_known::Rfc3339, OffsetDateTime};

    #[cfg(feature = "time")]
    #[test]
    fn datetime_try_from_bounds() {
        use std::convert::TryFrom;

        use super::DateTime;
        use time::macros::datetime;

        // 1979-12-31 23:59:59
        assert!(DateTime::try_from(datetime!(1979-12-31 23:59:59 UTC)).is_err());

        // 1980-01-01 00:00:00
        assert!(DateTime::try_from(datetime!(1980-01-01 00:00:00 UTC)).is_ok());

        // 2107-12-31 23:59:59
        assert!(DateTime::try_from(datetime!(2107-12-31 23:59:59 UTC)).is_ok());

        // 2108-01-01 00:00:00
        assert!(DateTime::try_from(datetime!(2108-01-01 00:00:00 UTC)).is_err());
    }

    #[test]
    fn time_conversion() {
        use super::DateTime;
        let dt = DateTime::from_msdos(0x4D71, 0x54CF);
        assert_eq!(dt.year(), 2018);
        assert_eq!(dt.month(), 11);
        assert_eq!(dt.day(), 17);
        assert_eq!(dt.hour(), 10);
        assert_eq!(dt.minute(), 38);
        assert_eq!(dt.second(), 30);

        #[cfg(feature = "time")]
        assert_eq!(
            dt.to_time().unwrap().format(&Rfc3339).unwrap(),
            "2018-11-17T10:38:30Z"
        );
    }

    #[test]
    fn time_out_of_bounds() {
        use super::DateTime;
        let dt = DateTime::from_msdos(0xFFFF, 0xFFFF);
        assert_eq!(dt.year(), 2107);
        assert_eq!(dt.month(), 15);
        assert_eq!(dt.day(), 31);
        assert_eq!(dt.hour(), 31);
        assert_eq!(dt.minute(), 63);
        assert_eq!(dt.second(), 62);

        #[cfg(feature = "time")]
        assert!(dt.to_time().is_err());

        let dt = DateTime::from_msdos(0x0000, 0x0000);
        assert_eq!(dt.year(), 1980);
        assert_eq!(dt.month(), 0);
        assert_eq!(dt.day(), 0);
        assert_eq!(dt.hour(), 0);
        assert_eq!(dt.minute(), 0);
        assert_eq!(dt.second(), 0);

        #[cfg(feature = "time")]
        assert!(dt.to_time().is_err());
    }

    #[cfg(feature = "time")]
    #[test]
    fn time_at_january() {
        use super::DateTime;
        use std::convert::TryFrom;

        // 2020-01-01 00:00:00
        let clock = OffsetDateTime::from_unix_timestamp(1_577_836_800).unwrap();

        assert!(DateTime::try_from(clock).is_ok());
    }
}<|MERGE_RESOLUTION|>--- conflicted
+++ resolved
@@ -401,7 +401,6 @@
             })
     }
 
-<<<<<<< HEAD
     pub(crate) fn enclosed_name(&self) -> Option<PathBuf> {
         if self.file_name.contains('\0') {
             return None;
@@ -445,13 +444,7 @@
     }
 
     pub const fn zip64_extension(&self) -> bool {
-        self.uncompressed_size > 0xFFFFFFFF
-            || self.compressed_size > 0xFFFFFFFF
-            || self.header_start > 0xFFFFFFFF
-=======
-    pub fn zip64_extension(&self) -> bool {
         self.large_file || self.header_start > crate::spec::ZIP64_BYTES_THR
->>>>>>> 2dc118c8
     }
 
     pub const fn version_needed(&self) -> u16 {
