//! Types for creating ZIP archives

#[cfg(feature = "aes-crypto")]
use crate::aes::AesWriter;
use crate::compression::CompressionMethod;
use crate::read::{find_content, ZipArchive, ZipFile, ZipFileReader};
use crate::result::{ZipError, ZipResult};
use crate::spec::{self, Block};
#[cfg(feature = "aes-crypto")]
use crate::types::AesMode;
use crate::types::{
    ffi, AesVendorVersion, DateTime, ZipFileData, ZipLocalEntryBlock, ZipRawValues, DEFAULT_VERSION,
};
use crate::write::ffi::S_IFLNK;
#[cfg(any(feature = "_deflate-any", feature = "bzip2", feature = "zstd",))]
use core::num::NonZeroU64;
use crc32fast::Hasher;
use indexmap::IndexMap;
use std::borrow::ToOwned;
use std::default::Default;
use std::io;
use std::io::prelude::*;
use std::io::{BufReader, SeekFrom};
use std::marker::PhantomData;
use std::mem;
use std::str::{from_utf8, Utf8Error};
use std::sync::Arc;

#[cfg(any(
    feature = "deflate",
    feature = "deflate-zlib",
    feature = "deflate-zlib-ng"
))]
use flate2::{write::DeflateEncoder, Compression};

#[cfg(feature = "bzip2")]
use bzip2::write::BzEncoder;

#[cfg(feature = "deflate-zopfli")]
use zopfli::Options;

#[cfg(feature = "deflate-zopfli")]
use std::io::BufWriter;
use std::path::Path;

#[cfg(feature = "zstd")]
use zstd::stream::write::Encoder as ZstdEncoder;

enum MaybeEncrypted<W> {
    Unencrypted(W),
    #[cfg(feature = "aes-crypto")]
    Aes(crate::aes::AesWriter<W>),
    ZipCrypto(crate::zipcrypto::ZipCryptoWriter<W>),
}
impl<W: Write> Write for MaybeEncrypted<W> {
    fn write(&mut self, buf: &[u8]) -> io::Result<usize> {
        match self {
            MaybeEncrypted::Unencrypted(w) => w.write(buf),
            #[cfg(feature = "aes-crypto")]
            MaybeEncrypted::Aes(w) => w.write(buf),
            MaybeEncrypted::ZipCrypto(w) => w.write(buf),
        }
    }
    fn flush(&mut self) -> io::Result<()> {
        match self {
            MaybeEncrypted::Unencrypted(w) => w.flush(),
            #[cfg(feature = "aes-crypto")]
            MaybeEncrypted::Aes(w) => w.flush(),
            MaybeEncrypted::ZipCrypto(w) => w.flush(),
        }
    }
}
enum GenericZipWriter<W: Write + Seek> {
    Closed,
    Storer(MaybeEncrypted<W>),
    #[cfg(any(
        feature = "deflate",
        feature = "deflate-zlib",
        feature = "deflate-zlib-ng"
    ))]
    Deflater(DeflateEncoder<MaybeEncrypted<W>>),
    #[cfg(feature = "deflate-zopfli")]
    ZopfliDeflater(zopfli::DeflateEncoder<MaybeEncrypted<W>>),
    #[cfg(feature = "deflate-zopfli")]
    BufferedZopfliDeflater(BufWriter<zopfli::DeflateEncoder<MaybeEncrypted<W>>>),
    #[cfg(feature = "bzip2")]
    Bzip2(BzEncoder<MaybeEncrypted<W>>),
    #[cfg(feature = "zstd")]
    Zstd(ZstdEncoder<'static, MaybeEncrypted<W>>),
}

// Put the struct declaration in a private module to convince rustdoc to display ZipWriter nicely
pub(crate) mod zip_writer {
    use super::*;
    /// ZIP archive generator
    ///
    /// Handles the bookkeeping involved in building an archive, and provides an
    /// API to edit its contents.
    ///
    /// ```
    /// # fn doit() -> zip::result::ZipResult<()>
    /// # {
    /// # use zip::ZipWriter;
    /// use std::io::Write;
    /// use zip::write::SimpleFileOptions;
    ///
    /// // We use a buffer here, though you'd normally use a `File`
    /// let mut buf = [0; 65536];
    /// let mut zip = ZipWriter::new(std::io::Cursor::new(&mut buf[..]));
    ///
    /// let options = SimpleFileOptions::default().compression_method(zip::CompressionMethod::Stored);
    /// zip.start_file("hello_world.txt", options)?;
    /// zip.write(b"Hello, World!")?;
    ///
    /// // Apply the changes you've made.
    /// // Dropping the `ZipWriter` will have the same effect, but may silently fail
    /// zip.finish()?;
    ///
    /// # Ok(())
    /// # }
    /// # doit().unwrap();
    /// ```
    pub struct ZipWriter<W: Write + Seek> {
        pub(super) inner: GenericZipWriter<W>,
        pub(super) files: IndexMap<Box<str>, ZipFileData>,
        pub(super) stats: ZipWriterStats,
        pub(super) writing_to_file: bool,
        pub(super) writing_raw: bool,
        pub(super) comment: Box<[u8]>,
        pub(super) flush_on_finish_file: bool,
    }
}
#[doc(inline)]
pub use self::sealed::FileOptionExtension;
use crate::result::ZipError::InvalidArchive;
#[cfg(feature = "lzma")]
use crate::result::ZipError::UnsupportedArchive;
use crate::spec::path_to_string;
use crate::unstable::LittleEndianWriteExt;
use crate::write::GenericZipWriter::{Closed, Storer};
use crate::zipcrypto::ZipCryptoKeys;
use crate::CompressionMethod::Stored;
pub use zip_writer::ZipWriter;

#[derive(Default)]
struct ZipWriterStats {
    hasher: Hasher,
    start: u64,
    bytes_written: u64,
}

mod sealed {
    use std::sync::Arc;

    use super::ExtendedFileOptions;

    pub trait Sealed {}
    /// File options Extensions
    #[doc(hidden)]
    pub trait FileOptionExtension: Default + Sealed {
        /// Extra Data
        fn extra_data(&self) -> Option<&Arc<Vec<u8>>>;
        /// Central Extra Data
        fn central_extra_data(&self) -> Option<&Arc<Vec<u8>>>;
    }
    impl Sealed for () {}
    impl FileOptionExtension for () {
        fn extra_data(&self) -> Option<&Arc<Vec<u8>>> {
            None
        }
        fn central_extra_data(&self) -> Option<&Arc<Vec<u8>>> {
            None
        }
    }
    impl Sealed for ExtendedFileOptions {}

    impl FileOptionExtension for ExtendedFileOptions {
        fn extra_data(&self) -> Option<&Arc<Vec<u8>>> {
            Some(&self.extra_data)
        }
        fn central_extra_data(&self) -> Option<&Arc<Vec<u8>>> {
            Some(&self.central_extra_data)
        }
    }
}

#[derive(Copy, Clone, Debug)]
pub(crate) enum EncryptWith<'k> {
    #[cfg(feature = "aes-crypto")]
    Aes {
        mode: AesMode,
        password: &'k str,
    },
    ZipCrypto(ZipCryptoKeys, PhantomData<&'k ()>),
}

#[cfg(fuzzing)]
impl<'a> arbitrary::Arbitrary<'a> for EncryptWith<'a> {
    fn arbitrary(u: &mut arbitrary::Unstructured<'a>) -> arbitrary::Result<Self> {
        #[cfg(feature = "aes-crypto")]
        if bool::arbitrary(u)? {
            return Ok(EncryptWith::Aes {
                mode: AesMode::arbitrary(u)?,
                password: u.arbitrary::<&str>()?,
            });
        }

        Ok(EncryptWith::ZipCrypto(
            ZipCryptoKeys::arbitrary(u)?,
            PhantomData,
        ))
    }
}

/// Metadata for a file to be written
#[derive(Clone, Debug, Copy)]
pub struct FileOptions<'k, T: FileOptionExtension> {
    pub(crate) compression_method: CompressionMethod,
    pub(crate) compression_level: Option<i64>,
    pub(crate) last_modified_time: DateTime,
    pub(crate) permissions: Option<u32>,
    pub(crate) large_file: bool,
    pub(crate) encrypt_with: Option<EncryptWith<'k>>,
    pub(crate) extended_options: T,
    pub(crate) alignment: u16,
    #[cfg(feature = "deflate-zopfli")]
    pub(super) zopfli_buffer_size: Option<usize>,
}
/// Simple File Options. Can be copied and good for simple writing zip files
pub type SimpleFileOptions = FileOptions<'static, ()>;
/// Adds Extra Data and Central Extra Data. It does not implement copy.
pub type FullFileOptions<'k> = FileOptions<'k, ExtendedFileOptions>;
/// The Extension for Extra Data and Central Extra Data
#[derive(Clone, Debug, Default)]
pub struct ExtendedFileOptions {
    extra_data: Arc<Vec<u8>>,
    central_extra_data: Arc<Vec<u8>>,
}

#[cfg(fuzzing)]
impl<'a> arbitrary::Arbitrary<'a> for FileOptions<'a, ExtendedFileOptions> {
    fn arbitrary(u: &mut arbitrary::Unstructured<'a>) -> arbitrary::Result<Self> {
        let mut options = FullFileOptions {
            compression_method: CompressionMethod::arbitrary(u)?,
            compression_level: if bool::arbitrary(u)? {
                Some(u.int_in_range(0..=24)?)
            } else {
                None
            },
            last_modified_time: DateTime::arbitrary(u)?,
            permissions: Option::<u32>::arbitrary(u)?,
            large_file: bool::arbitrary(u)?,
            encrypt_with: Option::<EncryptWith>::arbitrary(u)?,
            alignment: u16::arbitrary(u)?,
            #[cfg(feature = "deflate-zopfli")]
            zopfli_buffer_size: None,
            ..Default::default()
        };
        #[cfg(feature = "deflate-zopfli")]
        if options.compression_method == CompressionMethod::Deflated && bool::arbitrary(u)? {
            options.zopfli_buffer_size = Some(1 << u.int_in_range(9..=30)?);
        }
        u.arbitrary_loop(Some(0), Some((u16::MAX / 4) as u32), |u| {
            options
                .add_extra_data(
                    u16::arbitrary(u)?,
                    &Vec::<u8>::arbitrary(u)?,
                    bool::arbitrary(u)?,
                )
                .map_err(|_| arbitrary::Error::IncorrectFormat)?;
            Ok(core::ops::ControlFlow::Continue(()))
        })?;
        Ok(options)
    }
}

impl<'k, T: FileOptionExtension> FileOptions<'k, T> {
    /// Set the compression method for the new file
    ///
    /// The default is `CompressionMethod::Deflated` if it is enabled. If not,
    /// `CompressionMethod::Bzip2` is the default if it is enabled. If neither `bzip2` nor `deflate`
    /// is enabled, `CompressionMethod::Zlib` is the default. If all else fails,
    /// `CompressionMethod::Stored` becomes the default and files are written uncompressed.
    #[must_use]
    pub const fn compression_method(mut self, method: CompressionMethod) -> Self {
        self.compression_method = method;
        self
    }

    /// Set the compression level for the new file
    ///
    /// `None` value specifies default compression level.
    ///
    /// Range of values depends on compression method:
    /// * `Deflated`: 10 - 264 for Zopfli, 0 - 9 for other encoders. Default is 24 if Zopfli is the
    ///   only encoder, or 6 otherwise.
    /// * `Bzip2`: 0 - 9. Default is 6
    /// * `Zstd`: -7 - 22, with zero being mapped to default level. Default is 3
    /// * others: only `None` is allowed
    #[must_use]
    pub const fn compression_level(mut self, level: Option<i64>) -> Self {
        self.compression_level = level;
        self
    }

    /// Set the last modified time
    ///
    /// The default is the current timestamp if the 'time' feature is enabled, and 1980-01-01
    /// otherwise
    #[must_use]
    pub const fn last_modified_time(mut self, mod_time: DateTime) -> Self {
        self.last_modified_time = mod_time;
        self
    }

    /// Set the permissions for the new file.
    ///
    /// The format is represented with unix-style permissions.
    /// The default is `0o644`, which represents `rw-r--r--` for files,
    /// and `0o755`, which represents `rwxr-xr-x` for directories.
    ///
    /// This method only preserves the file permissions bits (via a `& 0o777`) and discards
    /// higher file mode bits. So it cannot be used to denote an entry as a directory,
    /// symlink, or other special file type.
    #[must_use]
    pub const fn unix_permissions(mut self, mode: u32) -> Self {
        self.permissions = Some(mode & 0o777);
        self
    }

    /// Set whether the new file's compressed and uncompressed size is less than 4 GiB.
    ///
    /// If set to `false` and the file exceeds the limit, an I/O error is thrown and the file is
    /// aborted. If set to `true`, readers will require ZIP64 support and if the file does not
    /// exceed the limit, 20 B are wasted. The default is `false`.
    #[must_use]
    pub const fn large_file(mut self, large: bool) -> Self {
        self.large_file = large;
        self
    }

    pub(crate) fn with_deprecated_encryption(self, password: &[u8]) -> FileOptions<'static, T> {
        FileOptions {
            encrypt_with: Some(EncryptWith::ZipCrypto(
                ZipCryptoKeys::derive(password),
                PhantomData,
            )),
            ..self
        }
    }

    /// Set the AES encryption parameters.
    #[cfg(feature = "aes-crypto")]
    pub fn with_aes_encryption(self, mode: AesMode, password: &str) -> FileOptions<'_, T> {
        FileOptions {
            encrypt_with: Some(EncryptWith::Aes { mode, password }),
            ..self
        }
    }

    /// Sets the size of the buffer used to hold the next block that Zopfli will compress. The
    /// larger the buffer, the more effective the compression, but the more memory is required.
    /// A value of `None` indicates no buffer, which is recommended only when all non-empty writes
    /// are larger than about 32 KiB.
    #[must_use]
    #[cfg(feature = "deflate-zopfli")]
    pub const fn with_zopfli_buffer(mut self, size: Option<usize>) -> Self {
        self.zopfli_buffer_size = size;
        self
    }

    /// Returns the compression level currently set.
    pub const fn get_compression_level(&self) -> Option<i64> {
        self.compression_level
    }
    /// Sets the alignment to the given number of bytes.
    #[must_use]
    pub const fn with_alignment(mut self, alignment: u16) -> Self {
        self.alignment = alignment;
        self
    }
}
impl<'k> FileOptions<'k, ExtendedFileOptions> {
    /// Adds an extra data field.
    pub fn add_extra_data(
        &mut self,
        header_id: u16,
        data: &[u8],
        central_only: bool,
    ) -> ZipResult<()> {
        validate_extra_data(header_id, data)?;
        let len = data.len() + 4;
        if self.extended_options.extra_data.len()
            + self.extended_options.central_extra_data.len()
            + len
            > u16::MAX as usize
        {
            Err(InvalidArchive(
                "Extra data field would be longer than allowed",
            ))
        } else {
            let field = if central_only {
                &mut self.extended_options.central_extra_data
            } else {
                &mut self.extended_options.extra_data
            };
            let vec = Arc::get_mut(field);
            let vec = match vec {
                Some(exclusive) => exclusive,
                None => {
                    *field = Arc::new(field.to_vec());
                    Arc::get_mut(field).unwrap()
                }
            };
            vec.reserve_exact(data.len() + 4);
            vec.write_u16_le(header_id)?;
            vec.write_u16_le(data.len() as u16)?;
            vec.write_all(data)?;
            Ok(())
        }
    }

    /// Removes the extra data fields.
    #[must_use]
    pub fn clear_extra_data(mut self) -> Self {
        if self.extended_options.extra_data.len() > 0 {
            self.extended_options.extra_data = Arc::new(vec![]);
        }
        if self.extended_options.central_extra_data.len() > 0 {
            self.extended_options.central_extra_data = Arc::new(vec![]);
        }
        self
    }
}
impl<'k, T: FileOptionExtension> Default for FileOptions<'k, T> {
    /// Construct a new FileOptions object
    fn default() -> Self {
        Self {
            compression_method: Default::default(),
            compression_level: None,
            last_modified_time: DateTime::default_for_write(),
            permissions: None,
            large_file: false,
            encrypt_with: None,
            extended_options: T::default(),
            alignment: 1,
            #[cfg(feature = "deflate-zopfli")]
            zopfli_buffer_size: Some(1 << 15),
        }
    }
}

impl<W: Write + Seek> Write for ZipWriter<W> {
    fn write(&mut self, buf: &[u8]) -> io::Result<usize> {
        if !self.writing_to_file {
            return Err(io::Error::new(
                io::ErrorKind::Other,
                "No file has been started",
            ));
        }
        if buf.is_empty() {
            return Ok(0);
        }
        match self.inner.ref_mut() {
            Some(ref mut w) => {
                let write_result = w.write(buf);
                if let Ok(count) = write_result {
                    self.stats.update(&buf[0..count]);
                    if self.stats.bytes_written > spec::ZIP64_BYTES_THR
                        && !self.files.last_mut().unwrap().1.large_file
                    {
                        self.abort_file().unwrap();
                        return Err(io::Error::new(
                            io::ErrorKind::Other,
                            "Large file option has not been set",
                        ));
                    }
                }
                write_result
            }
            None => Err(io::Error::new(
                io::ErrorKind::BrokenPipe,
                "write(): ZipWriter was already closed",
            )),
        }
    }

    fn flush(&mut self) -> io::Result<()> {
        match self.inner.ref_mut() {
            Some(ref mut w) => w.flush(),
            None => Err(io::Error::new(
                io::ErrorKind::BrokenPipe,
                "flush(): ZipWriter was already closed",
            )),
        }
    }
}

impl ZipWriterStats {
    fn update(&mut self, buf: &[u8]) {
        self.hasher.update(buf);
        self.bytes_written += buf.len() as u64;
    }
}

impl<A: Read + Write + Seek> ZipWriter<A> {
    /// Initializes the archive from an existing ZIP archive, making it ready for append.
    pub fn new_append(mut readwriter: A) -> ZipResult<ZipWriter<A>> {
        let (footer, cde_start_pos) =
            spec::Zip32CentralDirectoryEnd::find_and_parse(&mut readwriter)?;
        let metadata = ZipArchive::get_metadata(&mut readwriter, &footer, cde_start_pos)?;

        Ok(ZipWriter {
            inner: Storer(MaybeEncrypted::Unencrypted(readwriter)),
            files: metadata.files,
            stats: Default::default(),
            writing_to_file: false,
            comment: footer.zip_file_comment,
            writing_raw: true, // avoid recomputing the last file's header
            flush_on_finish_file: false,
        })
    }

    /// `flush_on_finish_file` is designed to support a streaming `inner` that may unload flushed
    /// bytes. It flushes a file's header and body once it starts writing another file. A ZipWriter
    /// will not try to seek back into where a previous file was written unless
    /// either [`ZipWriter::abort_file`] is called while [`ZipWriter::is_writing_file`] returns
    /// false, or [`ZipWriter::deep_copy_file`] is called. In the latter case, it will only need to
    /// read previously-written files and not overwrite them.
    ///
    /// Note: when using an `inner` that cannot overwrite flushed bytes, do not wrap it in a
    /// [std::io::BufWriter], because that has a [Seek::seek] method that implicitly calls
    /// [BufWriter::flush], and ZipWriter needs to seek backward to update each file's header with
    /// the size and checksum after writing the body.
    ///
    /// This setting is false by default.
    pub fn set_flush_on_finish_file(&mut self, flush_on_finish_file: bool) {
        self.flush_on_finish_file = flush_on_finish_file;
    }
}

impl<A: Read + Write + Seek> ZipWriter<A> {
    /// Adds another copy of a file already in this archive. This will produce a larger but more
    /// widely-compatible archive compared to [Self::shallow_copy_file]. Does not copy alignment.
    pub fn deep_copy_file(&mut self, src_name: &str, dest_name: &str) -> ZipResult<()> {
        self.finish_file()?;
        let write_position = self.inner.get_plain().stream_position()?;
        let src_index = self.index_by_name(src_name)?;
        let src_data = &self.files[src_index];
        let data_start = *src_data.data_start.get().unwrap_or(&0);
        let compressed_size = src_data.compressed_size;
        debug_assert!(compressed_size <= write_position - data_start);
        let uncompressed_size = src_data.uncompressed_size;

        let raw_values = ZipRawValues {
            crc32: src_data.crc32,
            compressed_size,
            uncompressed_size,
        };
        let mut reader = BufReader::new(ZipFileReader::Raw(find_content(
            src_data,
            self.inner.get_plain(),
        )?));
        let mut copy = Vec::with_capacity(compressed_size as usize);
        reader.read_to_end(&mut copy)?;
        drop(reader);
        self.inner
            .get_plain()
            .seek(SeekFrom::Start(write_position))?;
        if src_data.extra_field.is_some() || src_data.central_extra_field.is_some() {
            let mut options = FileOptions::<ExtendedFileOptions> {
                compression_method: src_data.compression_method,
                compression_level: src_data.compression_level,
                last_modified_time: src_data
                    .last_modified_time
                    .unwrap_or_else(DateTime::default_for_write),
                permissions: src_data.unix_mode(),
                large_file: src_data.large_file,
                encrypt_with: None,
                extended_options: ExtendedFileOptions {
                    extra_data: src_data.extra_field.clone().unwrap_or_default(),
                    central_extra_data: src_data.central_extra_field.clone().unwrap_or_default(),
                },
                alignment: 1,
                #[cfg(feature = "deflate-zopfli")]
                zopfli_buffer_size: None,
            };
            if let Some(perms) = src_data.unix_mode() {
                options = options.unix_permissions(perms);
            }
            Self::normalize_options(&mut options);
            self.start_entry(dest_name, options, Some(raw_values))?;
        } else {
            let mut options = FileOptions::<()> {
                compression_method: src_data.compression_method,
                compression_level: src_data.compression_level,
                last_modified_time: src_data
                    .last_modified_time
                    .unwrap_or_else(DateTime::default_for_write),
                permissions: src_data.unix_mode(),
                large_file: src_data.large_file,
                encrypt_with: None,
                extended_options: (),
                alignment: 1,
                #[cfg(feature = "deflate-zopfli")]
                zopfli_buffer_size: None,
            };
            if let Some(perms) = src_data.unix_mode() {
                options = options.unix_permissions(perms);
            }
            Self::normalize_options(&mut options);
            self.start_entry(dest_name, options, Some(raw_values))?;
        }

        self.writing_to_file = true;
        self.writing_raw = true;
        if let Err(e) = self.write_all(&copy) {
            self.abort_file().unwrap();
            return Err(e.into());
        }
        self.finish_file()
    }

    /// Like `deep_copy_file`, but uses Path arguments.
    ///
    /// This function ensures that the '/' path separator is used and normalizes `.` and `..`. It
    /// ignores any `..` or Windows drive letter that would produce a path outside the ZIP file's
    /// root.
    pub fn deep_copy_file_from_path<T: AsRef<Path>, U: AsRef<Path>>(
        &mut self,
        src_path: T,
        dest_path: U,
    ) -> ZipResult<()> {
        self.deep_copy_file(&path_to_string(src_path), &path_to_string(dest_path))
    }

    /// Write the zip file into the backing stream, then produce a readable archive of that data.
    ///
    /// This method avoids parsing the central directory records at the end of the stream for
    /// a slight performance improvement over running [`ZipArchive::new()`] on the output of
    /// [`Self::finish()`].
    ///
    ///```
    /// # fn main() -> Result<(), zip::result::ZipError> {
    /// use std::io::{Cursor, prelude::*};
    /// use zip::{ZipArchive, ZipWriter, write::SimpleFileOptions};
    ///
    /// let buf = Cursor::new(Vec::new());
    /// let mut zip = ZipWriter::new(buf);
    /// let options = SimpleFileOptions::default();
    /// zip.start_file("a.txt", options)?;
    /// zip.write_all(b"hello\n")?;
    ///
    /// let mut zip = zip.finish_into_readable()?;
    /// let mut s: String = String::new();
    /// zip.by_name("a.txt")?.read_to_string(&mut s)?;
    /// assert_eq!(s, "hello\n");
    /// # Ok(())
    /// # }
    ///```
    pub fn finish_into_readable(mut self) -> ZipResult<ZipArchive<A>> {
        let central_start = self.finalize()?;
        let inner = mem::replace(&mut self.inner, Closed).unwrap();
        let comment = mem::take(&mut self.comment);
        let files = mem::take(&mut self.files);
        let archive = ZipArchive::from_finalized_writer(files, comment, inner, central_start)?;
        Ok(archive)
    }
}

impl<W: Write + Seek> ZipWriter<W> {
    /// Initializes the archive.
    ///
    /// Before writing to this object, the [`ZipWriter::start_file`] function should be called.
    /// After a successful write, the file remains open for writing. After a failed write, call
    /// [`ZipWriter::is_writing_file`] to determine if the file remains open.
    pub fn new(inner: W) -> ZipWriter<W> {
        ZipWriter {
            inner: Storer(MaybeEncrypted::Unencrypted(inner)),
            files: IndexMap::new(),
            stats: Default::default(),
            writing_to_file: false,
            writing_raw: false,
            comment: Box::new([]),
            flush_on_finish_file: false,
        }
    }

    /// Returns true if a file is currently open for writing.
    pub const fn is_writing_file(&self) -> bool {
        self.writing_to_file && !self.inner.is_closed()
    }

    /// Set ZIP archive comment.
    pub fn set_comment<S>(&mut self, comment: S)
    where
        S: Into<Box<str>>,
    {
        self.set_raw_comment(comment.into().into_boxed_bytes())
    }

    /// Set ZIP archive comment.
    ///
    /// This sets the raw bytes of the comment. The comment
    /// is typically expected to be encoded in UTF-8.
    pub fn set_raw_comment(&mut self, comment: Box<[u8]>) {
        self.comment = comment;
    }

    /// Get ZIP archive comment.
    pub fn get_comment(&mut self) -> Result<&str, Utf8Error> {
        from_utf8(self.get_raw_comment())
    }

    /// Get ZIP archive comment.
    ///
    /// This returns the raw bytes of the comment. The comment
    /// is typically expected to be encoded in UTF-8.
    pub const fn get_raw_comment(&self) -> &[u8] {
        &self.comment
    }

    /// Start a new file for with the requested options.
    fn start_entry<S, SToOwned, T: FileOptionExtension>(
        &mut self,
        name: S,
        options: FileOptions<T>,
        raw_values: Option<ZipRawValues>,
    ) -> ZipResult<()>
    where
        S: Into<Box<str>> + ToOwned<Owned = SToOwned>,
        SToOwned: Into<Box<str>>,
    {
        self.finish_file()?;

        let raw_values = raw_values.unwrap_or(ZipRawValues {
            crc32: 0,
            compressed_size: 0,
            uncompressed_size: 0,
        });

        #[allow(unused_mut)]
        let mut extra_field = options.extended_options.extra_data().cloned();

        // Write AES encryption extra data.
        #[allow(unused_mut)]
        let mut aes_extra_data_start = 0;
        #[cfg(feature = "aes-crypto")]
        if let Some(EncryptWith::Aes { .. }) = options.encrypt_with {
            const AES_DUMMY_EXTRA_DATA: [u8; 11] = [
                0x01, 0x99, 0x07, 0x00, 0x00, 0x00, 0x00, 0x00, 0x00, 0x00, 0x00,
            ];

            let extra_data = extra_field.get_or_insert_with(Default::default);
            let extra_data = match Arc::get_mut(extra_data) {
                Some(exclusive) => exclusive,
                None => {
                    let new = Arc::new(extra_data.to_vec());
                    Arc::get_mut(extra_field.insert(new)).unwrap()
                }
            };

            if extra_data.len() + AES_DUMMY_EXTRA_DATA.len() > u16::MAX as usize {
                let _ = self.abort_file();
                return Err(InvalidArchive("Extra data field is too large"));
            }

            aes_extra_data_start = extra_data.len() as u64;

            // We write zero bytes for now since we need to update the data when finishing the
            // file.
            extra_data.write_all(&AES_DUMMY_EXTRA_DATA)?;
        }

        {
            let header_start = self.inner.get_plain().stream_position()?;

            let (compression_method, aes_mode) = match options.encrypt_with {
                #[cfg(feature = "aes-crypto")]
                Some(EncryptWith::Aes { mode, .. }) => (
                    CompressionMethod::Aes,
                    Some((mode, AesVendorVersion::Ae2, options.compression_method)),
                ),
                _ => (options.compression_method, None),
            };
<<<<<<< HEAD

            let file = ZipFileData::initialize_local_block(
                name,
                &options,
                raw_values,
=======
            let last_modified_time = options.last_modified_time;
            let mut file = ZipFileData {
                system: System::Unix,
                version_made_by: DEFAULT_VERSION,
                encrypted: options.encrypt_with.is_some(),
                using_data_descriptor: false,
                compression_method,
                compression_level: options.compression_level,
                last_modified_time: Some(options.last_modified_time),
                crc32: raw_values.crc32,
                compressed_size: raw_values.compressed_size,
                uncompressed_size: raw_values.uncompressed_size,
                file_name: name.to_owned().into(), // Never used for saving, but used as map key in insert_file_data()
                file_name_raw: name.into().bytes().collect(),
                extra_field,
                central_extra_field: options.extended_options.central_extra_data().cloned(),
                file_comment: String::with_capacity(0).into_boxed_str(),
>>>>>>> 294564c1
                header_start,
                None,
                aes_extra_data_start,
                compression_method,
                aes_mode,
                extra_field,
            );

<<<<<<< HEAD
            let index = self.insert_file_data(file)?;
            let file = &mut self.files[index];
            let writer = self.inner.get_plain();

            let block = match file.local_block() {
                Ok(block) => block,
                Err(e) => {
                    let _ = self.abort_file();
                    return Err(e);
                }
            };
            match block.write(writer) {
                Ok(()) => (),
                Err(e) => {
                    let _ = self.abort_file();
                    return Err(e);
                }
=======
                extra_fields: Vec::new(),
            };
            let version_needed = file.version_needed();
            file.version_made_by = file.version_made_by.max(version_needed as u8);
            let index = self.insert_file_data(file)?;
            let file = &mut self.files[index];
            let writer = self.inner.get_plain();
            // local file header signature
            writer.write_u32_le(spec::LOCAL_FILE_HEADER_SIGNATURE)?;
            // version needed to extract
            writer.write_u16_le(version_needed)?;
            // general purpose bit flag
            let is_utf8 = std::str::from_utf8(&file.file_name_raw).is_ok();
            let is_ascii = file.file_name_raw.is_ascii();
            let flag = if is_utf8 && !is_ascii { 1u16 << 11 } else { 0 }
                | if file.encrypted { 1u16 << 0 } else { 0 };
            writer.write_u16_le(flag)?;
            // Compression method
            #[allow(deprecated)]
            writer.write_u16_le(file.compression_method.to_u16())?;
            // last mod file time and last mod file date
            writer.write_u16_le(last_modified_time.timepart())?;
            writer.write_u16_le(last_modified_time.datepart())?;
            // crc-32
            writer.write_u32_le(file.crc32)?;
            // compressed size and uncompressed size
            if file.large_file {
                writer.write_u32_le(spec::ZIP64_BYTES_THR as u32)?;
                writer.write_u32_le(spec::ZIP64_BYTES_THR as u32)?;
            } else {
                writer.write_u32_le(file.compressed_size as u32)?;
                writer.write_u32_le(file.uncompressed_size as u32)?;
            }
            // file name length
            writer.write_u16_le(file.file_name_raw.len() as u16)?;
            // extra field length
            let mut extra_field_length = file.extra_field_len();
            if file.large_file {
                extra_field_length += 20;
            }
            if extra_field_length + file.central_extra_field_len() > u16::MAX as usize {
                let _ = self.abort_file();
                return Err(InvalidArchive("Extra data field is too large"));
>>>>>>> 294564c1
            }

            // file name
            writer.write_all(&file.file_name_raw)?;
            // zip64 extra field
            if file.large_file {
                write_local_zip64_extra_field(writer, file)?;
            }
            if let Some(extra_field) = &file.extra_field {
                file.extra_data_start = Some(writer.stream_position()?);
                writer.write_all(extra_field)?;
            }
            let mut header_end = writer.stream_position()?;
            if options.alignment > 1 {
                let align = options.alignment as u64;
                let unaligned_header_bytes = header_end % align;
                if unaligned_header_bytes != 0 {
                    let pad_length = (align - unaligned_header_bytes) as usize;
                    let Some(new_extra_field_length) =
                        (pad_length as u16).checked_add(block.extra_field_length)
                    else {
                        let _ = self.abort_file();
                        return Err(InvalidArchive(
                            "Extra data field would be larger than allowed after aligning",
                        ));
                    };
                    if pad_length >= 4 {
                        // Add an extra field to the extra_data
                        let pad_body = vec![0; pad_length - 4];
                        writer.write_all(b"za").map_err(ZipError::from)?; // 0x617a
                        writer
                            .write_u16_le(pad_body.len() as u16)
                            .map_err(ZipError::from)?;
                        writer.write_all(&pad_body).map_err(ZipError::from)?;
                    } else {
                        // extra_data padding is too small for an extra field header, so pad with
                        // zeroes
                        let pad = vec![0; pad_length];
                        writer.write_all(&pad).map_err(ZipError::from)?;
                    }
                    header_end = writer.stream_position()?;

                    // Update extra field length in local file header.
                    writer.seek(SeekFrom::Start(file.header_start + 28))?;
                    writer.write_u16_le(new_extra_field_length)?;
                    writer.seek(SeekFrom::Start(header_end))?;
                    debug_assert_eq!(header_end % align, 0);
                }
            }
            match options.encrypt_with {
                #[cfg(feature = "aes-crypto")]
                Some(EncryptWith::Aes { mode, password }) => {
                    let aeswriter = AesWriter::new(
                        mem::replace(&mut self.inner, GenericZipWriter::Closed).unwrap(),
                        mode,
                        password.as_bytes(),
                    )?;
                    self.inner = GenericZipWriter::Storer(MaybeEncrypted::Aes(aeswriter));
                }
                Some(EncryptWith::ZipCrypto(keys, ..)) => {
                    let mut zipwriter = crate::zipcrypto::ZipCryptoWriter {
                        writer: mem::replace(&mut self.inner, Closed).unwrap(),
                        buffer: vec![],
                        keys,
                    };
                    let crypto_header = [0u8; 12];

                    zipwriter.write_all(&crypto_header)?;
                    header_end = zipwriter.writer.stream_position()?;
                    self.inner = Storer(MaybeEncrypted::ZipCrypto(zipwriter));
                }
                None => {}
            }
            self.stats.start = header_end;
            debug_assert!(file.data_start.get().is_none());
            file.data_start.get_or_init(|| header_end);
            self.writing_to_file = true;
            self.stats.bytes_written = 0;
            self.stats.hasher = Hasher::new();
        }
        Ok(())
    }

    fn insert_file_data(&mut self, file: ZipFileData) -> ZipResult<usize> {
        if self.files.contains_key(&file.file_name) {
            return Err(InvalidArchive("Duplicate filename"));
        }
        let name = file.file_name.to_owned();
        self.files.insert(name.clone(), file);
        Ok(self.files.get_index_of(&name).unwrap())
    }

    fn finish_file(&mut self) -> ZipResult<()> {
        if !self.writing_to_file {
            return Ok(());
        }

        let make_plain_writer = self.inner.prepare_next_writer(
            Stored,
            None,
            #[cfg(feature = "deflate-zopfli")]
            None,
        )?;
        self.inner.switch_to(make_plain_writer)?;
        self.switch_to_non_encrypting_writer()?;
        let writer = self.inner.get_plain();

        if !self.writing_raw {
            let file = match self.files.last_mut() {
                None => return Ok(()),
                Some((_, f)) => f,
            };
            file.uncompressed_size = self.stats.bytes_written;

            let file_end = writer.stream_position()?;
            debug_assert!(file_end >= self.stats.start);
            file.compressed_size = file_end - self.stats.start;

            file.crc32 = self.stats.hasher.clone().finalize();
            if let Some(aes_mode) = &mut file.aes_mode {
                // We prefer using AE-1 which provides an extra CRC check, but for small files we
                // switch to AE-2 to prevent being able to use the CRC value to to reconstruct the
                // unencrypted contents.
                //
                // C.f. https://www.winzip.com/en/support/aes-encryption/#crc-faq
                aes_mode.1 = if self.stats.bytes_written < 20 {
                    file.crc32 = 0;
                    AesVendorVersion::Ae2
                } else {
                    AesVendorVersion::Ae1
                }
            }

            update_aes_extra_data(writer, file)?;
            update_local_file_header(writer, file)?;
            writer.seek(SeekFrom::Start(file_end))?;
        }
        if self.flush_on_finish_file {
            if let Err(e) = writer.flush() {
                self.abort_file()?;
                return Err(e.into());
            }
        }

        self.writing_to_file = false;
        Ok(())
    }

    fn switch_to_non_encrypting_writer(&mut self) -> Result<(), ZipError> {
        match mem::replace(&mut self.inner, Closed) {
            #[cfg(feature = "aes-crypto")]
            Storer(MaybeEncrypted::Aes(writer)) => {
                self.inner = Storer(MaybeEncrypted::Unencrypted(writer.finish()?));
            }
            Storer(MaybeEncrypted::ZipCrypto(writer)) => {
                let crc32 = self.stats.hasher.clone().finalize();
                self.inner = Storer(MaybeEncrypted::Unencrypted(writer.finish(crc32)?))
            }
            Storer(MaybeEncrypted::Unencrypted(w)) => {
                self.inner = Storer(MaybeEncrypted::Unencrypted(w))
            }
            _ => unreachable!(),
        }
        Ok(())
    }

    /// Removes the file currently being written from the archive if there is one, or else removes
    /// the file most recently written.
    pub fn abort_file(&mut self) -> ZipResult<()> {
        let (_, last_file) = self.files.pop().ok_or(ZipError::FileNotFound)?;
        let make_plain_writer = self.inner.prepare_next_writer(
            Stored,
            None,
            #[cfg(feature = "deflate-zopfli")]
            None,
        )?;
        self.inner.switch_to(make_plain_writer)?;
        self.switch_to_non_encrypting_writer()?;
        // Make sure this is the last file, and that no shallow copies of it remain; otherwise we'd
        // overwrite a valid file and corrupt the archive
        let rewind_safe: bool = match last_file.data_start.get() {
            None => self.files.is_empty(),
            Some(last_file_start) => self.files.values().all(|file| {
                file.data_start
                    .get()
                    .is_some_and(|start| start < last_file_start)
            }),
        };
        if rewind_safe {
            self.inner
                .get_plain()
                .seek(SeekFrom::Start(last_file.header_start))?;
        }
        self.writing_to_file = false;
        Ok(())
    }

    /// Create a file in the archive and start writing its' contents. The file must not have the
    /// same name as a file already in the archive.
    ///
    /// The data should be written using the [`Write`] implementation on this [`ZipWriter`]
    pub fn start_file<S, T: FileOptionExtension, SToOwned>(
        &mut self,
        name: S,
        mut options: FileOptions<T>,
    ) -> ZipResult<()>
    where
        S: Into<Box<str>> + ToOwned<Owned = SToOwned>,
        SToOwned: Into<Box<str>>,
    {
        Self::normalize_options(&mut options);
        let make_new_self = self.inner.prepare_next_writer(
            options.compression_method,
            options.compression_level,
            #[cfg(feature = "deflate-zopfli")]
            options.zopfli_buffer_size,
        )?;
        self.start_entry(name, options, None)?;
        if let Err(e) = self.inner.switch_to(make_new_self) {
            self.abort_file().unwrap();
            return Err(e);
        }
        self.writing_raw = false;
        Ok(())
    }

    /* TODO: link to/use Self::finish_into_readable() from https://github.com/zip-rs/zip/pull/400 in
     * this docstring. */
    /// Copy over the entire contents of another archive verbatim.
    ///
    /// This method extracts file metadata from the `source` archive, then simply performs a single
    /// big [`io::copy()`](io::copy) to transfer all the actual file contents without any
    /// decompression or decryption. This is more performant than the equivalent operation of
    /// calling [`Self::raw_copy_file()`] for each entry from the `source` archive in sequence.
    ///
    ///```
    /// # fn main() -> Result<(), zip::result::ZipError> {
    /// use std::io::{Cursor, prelude::*};
    /// use zip::{ZipArchive, ZipWriter, write::SimpleFileOptions};
    ///
    /// let buf = Cursor::new(Vec::new());
    /// let mut zip = ZipWriter::new(buf);
    /// zip.start_file("a.txt", SimpleFileOptions::default())?;
    /// zip.write_all(b"hello\n")?;
    /// let src = ZipArchive::new(zip.finish()?)?;
    ///
    /// let buf = Cursor::new(Vec::new());
    /// let mut zip = ZipWriter::new(buf);
    /// zip.start_file("b.txt", SimpleFileOptions::default())?;
    /// zip.write_all(b"hey\n")?;
    /// let src2 = ZipArchive::new(zip.finish()?)?;
    ///
    /// let buf = Cursor::new(Vec::new());
    /// let mut zip = ZipWriter::new(buf);
    /// zip.merge_archive(src)?;
    /// zip.merge_archive(src2)?;
    /// let mut result = ZipArchive::new(zip.finish()?)?;
    ///
    /// let mut s: String = String::new();
    /// result.by_name("a.txt")?.read_to_string(&mut s)?;
    /// assert_eq!(s, "hello\n");
    /// s.clear();
    /// result.by_name("b.txt")?.read_to_string(&mut s)?;
    /// assert_eq!(s, "hey\n");
    /// # Ok(())
    /// # }
    ///```
    pub fn merge_archive<R>(&mut self, mut source: ZipArchive<R>) -> ZipResult<()>
    where
        R: Read + io::Seek,
    {
        self.finish_file()?;

        /* Ensure we accept the file contents on faith (and avoid overwriting the data).
         * See raw_copy_file_rename(). */
        self.writing_to_file = true;
        self.writing_raw = true;

        let writer = self.inner.get_plain();
        /* Get the file entries from the source archive. */
        let new_files = source.merge_contents(writer)?;

        /* These file entries are now ours! */
        self.files.extend(new_files);

        Ok(())
    }

    fn normalize_options<T: FileOptionExtension>(options: &mut FileOptions<T>) {
        if options.permissions.is_none() {
            options.permissions = Some(0o644);
        }
        if !options.last_modified_time.is_valid() {
            options.last_modified_time = FileOptions::<T>::default().last_modified_time;
        }
        *options.permissions.as_mut().unwrap() |= ffi::S_IFREG;
    }

    /// Starts a file, taking a Path as argument.
    ///
    /// This function ensures that the '/' path separator is used and normalizes `.` and `..`. It
    /// ignores any `..` or Windows drive letter that would produce a path outside the ZIP file's
    /// root.
    pub fn start_file_from_path<E: FileOptionExtension, P: AsRef<Path>>(
        &mut self,
        path: P,
        options: FileOptions<E>,
    ) -> ZipResult<()> {
        self.start_file(path_to_string(path), options)
    }

    /// Add a new file using the already compressed data from a ZIP file being read and renames it, this
    /// allows faster copies of the `ZipFile` since there is no need to decompress and compress it again.
    /// Any `ZipFile` metadata is copied and not checked, for example the file CRC.

    /// ```no_run
    /// use std::fs::File;
    /// use std::io::{Read, Seek, Write};
    /// use zip::{ZipArchive, ZipWriter};
    ///
    /// fn copy_rename<R, W>(
    ///     src: &mut ZipArchive<R>,
    ///     dst: &mut ZipWriter<W>,
    /// ) -> zip::result::ZipResult<()>
    /// where
    ///     R: Read + Seek,
    ///     W: Write + Seek,
    /// {
    ///     // Retrieve file entry by name
    ///     let file = src.by_name("src_file.txt")?;
    ///
    ///     // Copy and rename the previously obtained file entry to the destination zip archive
    ///     dst.raw_copy_file_rename(file, "new_name.txt")?;
    ///
    ///     Ok(())
    /// }
    /// ```
    pub fn raw_copy_file_rename<S, SToOwned>(&mut self, mut file: ZipFile, name: S) -> ZipResult<()>
    where
        S: Into<Box<str>> + ToOwned<Owned = SToOwned>,
        SToOwned: Into<Box<str>>,
    {
        let mut options = SimpleFileOptions::default()
            .large_file(file.compressed_size().max(file.size()) > spec::ZIP64_BYTES_THR)
            .last_modified_time(
                file.last_modified()
                    .unwrap_or_else(DateTime::default_for_write),
            )
            .compression_method(file.compression());
        if let Some(perms) = file.unix_mode() {
            options = options.unix_permissions(perms);
        }
        Self::normalize_options(&mut options);

        let raw_values = ZipRawValues {
            crc32: file.crc32(),
            compressed_size: file.compressed_size(),
            uncompressed_size: file.size(),
        };

        self.start_entry(name, options, Some(raw_values))?;
        self.writing_to_file = true;
        self.writing_raw = true;

        io::copy(file.get_raw_reader(), self)?;

        Ok(())
    }

    /// Like `raw_copy_file_to_path`, but uses Path arguments.
    ///
    /// This function ensures that the '/' path separator is used and normalizes `.` and `..`. It
    /// ignores any `..` or Windows drive letter that would produce a path outside the ZIP file's
    /// root.
    pub fn raw_copy_file_to_path<P: AsRef<Path>>(
        &mut self,
        file: ZipFile,
        path: P,
    ) -> ZipResult<()> {
        self.raw_copy_file_rename(file, path_to_string(path))
    }

    /// Add a new file using the already compressed data from a ZIP file being read, this allows faster
    /// copies of the `ZipFile` since there is no need to decompress and compress it again. Any `ZipFile`
    /// metadata is copied and not checked, for example the file CRC.
    ///
    /// ```no_run
    /// use std::fs::File;
    /// use std::io::{Read, Seek, Write};
    /// use zip::{ZipArchive, ZipWriter};
    ///
    /// fn copy<R, W>(src: &mut ZipArchive<R>, dst: &mut ZipWriter<W>) -> zip::result::ZipResult<()>
    /// where
    ///     R: Read + Seek,
    ///     W: Write + Seek,
    /// {
    ///     // Retrieve file entry by name
    ///     let file = src.by_name("src_file.txt")?;
    ///
    ///     // Copy the previously obtained file entry to the destination zip archive
    ///     dst.raw_copy_file(file)?;
    ///
    ///     Ok(())
    /// }
    /// ```
    pub fn raw_copy_file(&mut self, file: ZipFile) -> ZipResult<()> {
        let name = file.name().to_owned();
        self.raw_copy_file_rename(file, name)
    }

    /// Add a directory entry.
    ///
    /// As directories have no content, you must not call [`ZipWriter::write`] before adding a new file.
    pub fn add_directory<S, T: FileOptionExtension>(
        &mut self,
        name: S,
        mut options: FileOptions<T>,
    ) -> ZipResult<()>
    where
        S: Into<String>,
    {
        if options.permissions.is_none() {
            options.permissions = Some(0o755);
        }
        *options.permissions.as_mut().unwrap() |= 0o40000;
        options.compression_method = Stored;
        options.encrypt_with = None;

        let name_as_string = name.into();
        // Append a slash to the filename if it does not end with it.
        let name_with_slash = match name_as_string.chars().last() {
            Some('/') | Some('\\') => name_as_string,
            _ => name_as_string + "/",
        };

        self.start_entry(name_with_slash, options, None)?;
        self.writing_to_file = false;
        self.switch_to_non_encrypting_writer()?;
        Ok(())
    }

    /// Add a directory entry, taking a Path as argument.
    ///
    /// This function ensures that the '/' path separator is used and normalizes `.` and `..`. It
    /// ignores any `..` or Windows drive letter that would produce a path outside the ZIP file's
    /// root.
    pub fn add_directory_from_path<T: FileOptionExtension, P: AsRef<Path>>(
        &mut self,
        path: P,
        options: FileOptions<T>,
    ) -> ZipResult<()> {
        self.add_directory(path_to_string(path), options)
    }

    /// Finish the last file and write all other zip-structures
    ///
    /// This will return the writer, but one should normally not append any data to the end of the file.
    /// Note that the zipfile will also be finished on drop.
    pub fn finish(mut self) -> ZipResult<W> {
        let _central_start = self.finalize()?;
        let inner = mem::replace(&mut self.inner, Closed);
        Ok(inner.unwrap())
    }

    /// Add a symlink entry.
    ///
    /// The zip archive will contain an entry for path `name` which is a symlink to `target`.
    ///
    /// No validation or normalization of the paths is performed. For best results,
    /// callers should normalize `\` to `/` and ensure symlinks are relative to other
    /// paths within the zip archive.
    ///
    /// WARNING: not all zip implementations preserve symlinks on extract. Some zip
    /// implementations may materialize a symlink as a regular file, possibly with the
    /// content incorrectly set to the symlink target. For maximum portability, consider
    /// storing a regular file instead.
    pub fn add_symlink<N, NToOwned, T, E: FileOptionExtension>(
        &mut self,
        name: N,
        target: T,
        mut options: FileOptions<E>,
    ) -> ZipResult<()>
    where
        N: Into<Box<str>> + ToOwned<Owned = NToOwned>,
        NToOwned: Into<Box<str>>,
        T: Into<Box<str>>,
    {
        if options.permissions.is_none() {
            options.permissions = Some(0o777);
        }
        *options.permissions.as_mut().unwrap() |= S_IFLNK;
        // The symlink target is stored as file content. And compressing the target path
        // likely wastes space. So always store.
        options.compression_method = Stored;

        self.start_entry(name, options, None)?;
        self.writing_to_file = true;
        if let Err(e) = self.write_all(target.into().as_bytes()) {
            self.abort_file().unwrap();
            return Err(e.into());
        }
        self.writing_raw = false;
        self.finish_file()?;

        Ok(())
    }

    /// Add a symlink entry, taking Paths to the location and target as arguments.
    ///
    /// This function ensures that the '/' path separator is used and normalizes `.` and `..`. It
    /// ignores any `..` or Windows drive letter that would produce a path outside the ZIP file's
    /// root.
    pub fn add_symlink_from_path<P: AsRef<Path>, T: AsRef<Path>, E: FileOptionExtension>(
        &mut self,
        path: P,
        target: T,
        options: FileOptions<E>,
    ) -> ZipResult<()> {
        self.add_symlink(path_to_string(path), path_to_string(target), options)
    }

    fn finalize(&mut self) -> ZipResult<u64> {
        self.finish_file()?;

        let central_start = {
            let central_start = self.write_central_and_footer()?;
            let writer = self.inner.get_plain();
            let footer_end = writer.stream_position()?;
            let file_end = writer.seek(SeekFrom::End(0))?;
            if footer_end < file_end {
                // Data from an aborted file is past the end of the footer, so rewrite the footer at
                // the actual end.
                let central_and_footer_size = footer_end - central_start;
                writer.seek(SeekFrom::End(-(central_and_footer_size as i64)))?;
                self.write_central_and_footer()?;
            }
            central_start
        };

        Ok(central_start)
    }

    fn write_central_and_footer(&mut self) -> Result<u64, ZipError> {
        let writer = self.inner.get_plain();

        let mut version_needed = 10;
        let central_start = writer.stream_position()?;
        for file in self.files.values() {
            write_central_directory_header(writer, file)?;
            version_needed = version_needed.max(file.version_needed());
        }
        let central_size = writer.stream_position()? - central_start;

        if self.files.len() > spec::ZIP64_ENTRY_THR
            || central_size.max(central_start) > spec::ZIP64_BYTES_THR
        {
            let zip64_footer = spec::Zip64CentralDirectoryEnd {
                version_made_by: version_needed.max(DEFAULT_VERSION as u16),
                version_needed_to_extract: version_needed,
                disk_number: 0,
                disk_with_central_directory: 0,
                number_of_files_on_this_disk: self.files.len() as u64,
                number_of_files: self.files.len() as u64,
                central_directory_size: central_size,
                central_directory_offset: central_start,
            };

            zip64_footer.write(writer)?;

            let zip64_footer = spec::Zip64CentralDirectoryEndLocator {
                disk_with_central_directory: 0,
                end_of_central_directory_offset: central_start + central_size,
                number_of_disks: 1,
            };

            zip64_footer.write(writer)?;
        }

        let number_of_files = self.files.len().min(spec::ZIP64_ENTRY_THR) as u16;
        let footer = spec::Zip32CentralDirectoryEnd {
            disk_number: 0,
            disk_with_central_directory: 0,
            zip_file_comment: self.comment.clone(),
            number_of_files_on_this_disk: number_of_files,
            number_of_files,
            central_directory_size: central_size.min(spec::ZIP64_BYTES_THR) as u32,
            central_directory_offset: central_start.min(spec::ZIP64_BYTES_THR) as u32,
        };

        footer.write(writer)?;
        Ok(central_start)
    }

    fn index_by_name(&self, name: &str) -> ZipResult<usize> {
        self.files.get_index_of(name).ok_or(ZipError::FileNotFound)
    }

    /// Adds another entry to the central directory referring to the same content as an existing
    /// entry. The file's local-file header will still refer to it by its original name, so
    /// unzipping the file will technically be unspecified behavior. [ZipArchive] ignores the
    /// filename in the local-file header and treat the central directory as authoritative. However,
    /// some other software (e.g. Minecraft) will refuse to extract a file copied this way.
    pub fn shallow_copy_file(&mut self, src_name: &str, dest_name: &str) -> ZipResult<()> {
        self.finish_file()?;
        let src_index = self.index_by_name(src_name)?;
        let mut dest_data = self.files[src_index].to_owned();
        dest_data.file_name = dest_name.to_string().into();
        dest_data.file_name_raw = dest_name.to_string().into_bytes().into();
        self.insert_file_data(dest_data)?;
        Ok(())
    }

    /// Like `shallow_copy_file`, but uses Path arguments.
    ///
    /// This function ensures that the '/' path separator is used and normalizes `.` and `..`. It
    /// ignores any `..` or Windows drive letter that would produce a path outside the ZIP file's
    /// root.
    pub fn shallow_copy_file_from_path<T: AsRef<Path>, U: AsRef<Path>>(
        &mut self,
        src_path: T,
        dest_path: U,
    ) -> ZipResult<()> {
        self.shallow_copy_file(&path_to_string(src_path), &path_to_string(dest_path))
    }
}

impl<W: Write + Seek> Drop for ZipWriter<W> {
    fn drop(&mut self) {
        if !self.inner.is_closed() {
            if let Err(e) = self.finalize() {
                let _ = write!(io::stderr(), "ZipWriter drop failed: {:?}", e);
            }
        }
    }
}

type SwitchWriterFunction<W> = Box<dyn FnOnce(MaybeEncrypted<W>) -> GenericZipWriter<W>>;

impl<W: Write + Seek> GenericZipWriter<W> {
    fn prepare_next_writer(
        &self,
        compression: CompressionMethod,
        compression_level: Option<i64>,
        #[cfg(feature = "deflate-zopfli")] zopfli_buffer_size: Option<usize>,
    ) -> ZipResult<SwitchWriterFunction<W>> {
        if let Closed = self {
            return Err(
                io::Error::new(io::ErrorKind::BrokenPipe, "ZipWriter was already closed").into(),
            );
        }

        {
            #[allow(deprecated)]
            #[allow(unreachable_code)]
            match compression {
                Stored => {
                    if compression_level.is_some() {
                        Err(ZipError::UnsupportedArchive(
                            "Unsupported compression level",
                        ))
                    } else {
                        Ok(Box::new(|bare| Storer(bare)))
                    }
                }
                #[cfg(feature = "_deflate-any")]
                CompressionMethod::Deflated => {
                    let default = if cfg!(all(
                        feature = "deflate-zopfli",
                        not(feature = "deflate-flate2")
                    )) {
                        24
                    } else {
                        Compression::default().level() as i64
                    };

                    let level = clamp_opt(
                        compression_level.unwrap_or(default),
                        deflate_compression_level_range(),
                    )
                    .ok_or(ZipError::UnsupportedArchive(
                        "Unsupported compression level",
                    ))? as u32;

                    #[cfg(feature = "deflate-zopfli")]
                    {
                        let best_non_zopfli = Compression::best().level();
                        if level > best_non_zopfli {
                            let options = Options {
                                iteration_count: NonZeroU64::try_from(
                                    (level - best_non_zopfli) as u64,
                                )
                                .unwrap(),
                                ..Default::default()
                            };
                            return Ok(Box::new(move |bare| match zopfli_buffer_size {
                                Some(size) => GenericZipWriter::BufferedZopfliDeflater(
                                    BufWriter::with_capacity(
                                        size,
                                        zopfli::DeflateEncoder::new(
                                            options,
                                            Default::default(),
                                            bare,
                                        ),
                                    ),
                                ),
                                None => GenericZipWriter::ZopfliDeflater(
                                    zopfli::DeflateEncoder::new(options, Default::default(), bare),
                                ),
                            }));
                        }
                    }

                    #[cfg(any(
                        feature = "deflate",
                        feature = "deflate-zlib",
                        feature = "deflate-zlib-ng",
                    ))]
                    {
                        Ok(Box::new(move |bare| {
                            GenericZipWriter::Deflater(DeflateEncoder::new(
                                bare,
                                Compression::new(level),
                            ))
                        }))
                    }
                }
                #[cfg(feature = "deflate64")]
                CompressionMethod::Deflate64 => Err(ZipError::UnsupportedArchive(
                    "Compressing Deflate64 is not supported",
                )),
                #[cfg(feature = "bzip2")]
                CompressionMethod::Bzip2 => {
                    let level = clamp_opt(
                        compression_level.unwrap_or(bzip2::Compression::default().level() as i64),
                        bzip2_compression_level_range(),
                    )
                    .ok_or(ZipError::UnsupportedArchive(
                        "Unsupported compression level",
                    ))? as u32;
                    Ok(Box::new(move |bare| {
                        GenericZipWriter::Bzip2(BzEncoder::new(
                            bare,
                            bzip2::Compression::new(level),
                        ))
                    }))
                }
                CompressionMethod::AES => Err(ZipError::UnsupportedArchive(
                    "AES encryption is enabled through FileOptions::with_aes_encryption",
                )),
                #[cfg(feature = "zstd")]
                CompressionMethod::Zstd => {
                    let level = clamp_opt(
                        compression_level.unwrap_or(zstd::DEFAULT_COMPRESSION_LEVEL as i64),
                        zstd::compression_level_range(),
                    )
                    .ok_or(ZipError::UnsupportedArchive(
                        "Unsupported compression level",
                    ))?;
                    Ok(Box::new(move |bare| {
                        GenericZipWriter::Zstd(ZstdEncoder::new(bare, level as i32).unwrap())
                    }))
                }
                #[cfg(feature = "lzma")]
                CompressionMethod::Lzma => {
                    Err(UnsupportedArchive("LZMA isn't supported for compression"))
                }
                CompressionMethod::Unsupported(..) => {
                    Err(ZipError::UnsupportedArchive("Unsupported compression"))
                }
            }
        }
    }

    fn switch_to(&mut self, make_new_self: SwitchWriterFunction<W>) -> ZipResult<()> {
        let bare = match mem::replace(self, Closed) {
            Storer(w) => w,
            #[cfg(any(
                feature = "deflate",
                feature = "deflate-zlib",
                feature = "deflate-zlib-ng"
            ))]
            GenericZipWriter::Deflater(w) => w.finish()?,
            #[cfg(feature = "deflate-zopfli")]
            GenericZipWriter::ZopfliDeflater(w) => w.finish()?,
            #[cfg(feature = "deflate-zopfli")]
            GenericZipWriter::BufferedZopfliDeflater(w) => w
                .into_inner()
                .map_err(|e| ZipError::Io(e.into_error()))?
                .finish()?,
            #[cfg(feature = "bzip2")]
            GenericZipWriter::Bzip2(w) => w.finish()?,
            #[cfg(feature = "zstd")]
            GenericZipWriter::Zstd(w) => w.finish()?,
            Closed => {
                return Err(io::Error::new(
                    io::ErrorKind::BrokenPipe,
                    "ZipWriter was already closed",
                )
                .into());
            }
        };
        *self = make_new_self(bare);
        Ok(())
    }

    fn ref_mut(&mut self) -> Option<&mut dyn Write> {
        match self {
            Storer(ref mut w) => Some(w as &mut dyn Write),
            #[cfg(any(
                feature = "deflate",
                feature = "deflate-zlib",
                feature = "deflate-zlib-ng"
            ))]
            GenericZipWriter::Deflater(ref mut w) => Some(w as &mut dyn Write),
            #[cfg(feature = "deflate-zopfli")]
            GenericZipWriter::ZopfliDeflater(w) => Some(w as &mut dyn Write),
            #[cfg(feature = "deflate-zopfli")]
            GenericZipWriter::BufferedZopfliDeflater(w) => Some(w as &mut dyn Write),
            #[cfg(feature = "bzip2")]
            GenericZipWriter::Bzip2(ref mut w) => Some(w as &mut dyn Write),
            #[cfg(feature = "zstd")]
            GenericZipWriter::Zstd(ref mut w) => Some(w as &mut dyn Write),
            Closed => None,
        }
    }

    const fn is_closed(&self) -> bool {
        matches!(*self, GenericZipWriter::Closed)
    }

    fn get_plain(&mut self) -> &mut W {
        match *self {
            Storer(MaybeEncrypted::Unencrypted(ref mut w)) => w,
            _ => panic!("Should have switched to stored and unencrypted beforehand"),
        }
    }

    fn unwrap(self) -> W {
        match self {
            Storer(MaybeEncrypted::Unencrypted(w)) => w,
            _ => panic!("Should have switched to stored and unencrypted beforehand"),
        }
    }
}

#[cfg(feature = "_deflate-any")]
fn deflate_compression_level_range() -> std::ops::RangeInclusive<i64> {
    let min = if cfg!(feature = "deflate-flate2") {
        Compression::fast().level() as i64
    } else {
        Compression::best().level() as i64 + 1
    };

    let max = Compression::best().level() as i64
        + if cfg!(feature = "deflate-zopfli") {
            u8::MAX as i64
        } else {
            0
        };

    min..=max
}

#[cfg(feature = "bzip2")]
fn bzip2_compression_level_range() -> std::ops::RangeInclusive<i64> {
    let min = bzip2::Compression::fast().level() as i64;
    let max = bzip2::Compression::best().level() as i64;
    min..=max
}

#[cfg(any(feature = "_deflate-any", feature = "bzip2", feature = "zstd"))]
fn clamp_opt<T: Ord + Copy, U: Ord + Copy + TryFrom<T>>(
    value: T,
    range: std::ops::RangeInclusive<U>,
) -> Option<T> {
    if range.contains(&value.try_into().ok()?) {
        Some(value)
    } else {
        None
    }
}

fn update_aes_extra_data<W: Write + io::Seek>(
    writer: &mut W,
    file: &mut ZipFileData,
) -> ZipResult<()> {
    let Some((aes_mode, version, compression_method)) = file.aes_mode else {
        return Ok(());
    };

    let extra_data_start = file.extra_data_start.unwrap();

    writer.seek(io::SeekFrom::Start(
        extra_data_start + file.aes_extra_data_start,
    ))?;

    let mut buf = Vec::new();

    /* TODO: implement this using the Block trait! */
    // Extra field header ID.
    buf.write_u16_le(0x9901)?;
    // Data size.
    buf.write_u16_le(7)?;
    // Integer version number.
    buf.write_u16_le(version as u16)?;
    // Vendor ID.
    buf.write_all(b"AE")?;
    // AES encryption strength.
    buf.write_all(&[aes_mode as u8])?;
    // Real compression method.
    buf.write_u16_le(compression_method.serialize_to_u16())?;

    writer.write_all(&buf)?;

    let aes_extra_data_start = file.aes_extra_data_start as usize;
    let extra_field = Arc::get_mut(file.extra_field.as_mut().unwrap()).unwrap();
    extra_field
        .splice(
            aes_extra_data_start..(aes_extra_data_start + buf.len()),
            buf,
        )
        .count();

    Ok(())
}

fn update_local_file_header<T: Write + Seek>(writer: &mut T, file: &ZipFileData) -> ZipResult<()> {
    const CRC32_OFFSET: u64 = 14;
    writer.seek(SeekFrom::Start(file.header_start + CRC32_OFFSET))?;
    writer.write_u32_le(file.crc32)?;
    if file.large_file {
        update_local_zip64_extra_field(writer, file)?;
    } else {
        // check compressed size as well as it can also be slightly larger than uncompressed size
        if file.compressed_size > spec::ZIP64_BYTES_THR {
            return Err(ZipError::Io(io::Error::new(
                io::ErrorKind::Other,
                "Large file option has not been set",
            )));
        }
        writer.write_u32_le(file.compressed_size as u32)?;
        // uncompressed size is already checked on write to catch it as soon as possible
        writer.write_u32_le(file.uncompressed_size as u32)?;
    }
    Ok(())
}

fn write_central_directory_header<T: Write>(writer: &mut T, file: &ZipFileData) -> ZipResult<()> {
    // buffer zip64 extra field to determine its variable length
    let mut zip64_extra_field = [0; 28];
    let zip64_extra_field_length =
        write_central_zip64_extra_field(&mut zip64_extra_field.as_mut(), file)?;

<<<<<<< HEAD
    let block = file.block(zip64_extra_field_length);
    block.write(writer)?;

=======
    // central file header signature
    writer.write_u32_le(spec::CENTRAL_DIRECTORY_HEADER_SIGNATURE)?;
    let version_needed = file.version_needed();
    // version made by
    let version_made_by =
        (file.system as u16) << 8 | (file.version_made_by as u16).max(version_needed);
    writer.write_u16_le(version_made_by)?;
    // version needed to extract
    writer.write_u16_le(version_needed)?;
    // general puprose bit flag
    let is_utf8 = std::str::from_utf8(&file.file_name_raw).is_ok();
    let is_ascii = file.file_name_raw.is_ascii();
    let flag = if is_utf8 && !is_ascii { 1u16 << 11 } else { 0 }
        | if file.encrypted { 1u16 << 0 } else { 0 };
    writer.write_u16_le(flag)?;
    // compression method
    #[allow(deprecated)]
    writer.write_u16_le(file.compression_method.to_u16())?;
    let last_modified_time = file
        .last_modified_time
        .unwrap_or_else(DateTime::default_for_write);
    // last mod file time + date
    writer.write_u16_le(last_modified_time.timepart())?;
    writer.write_u16_le(last_modified_time.datepart())?;
    // crc-32
    writer.write_u32_le(file.crc32)?;
    // compressed size
    writer.write_u32_le(file.compressed_size.min(spec::ZIP64_BYTES_THR) as u32)?;
    // uncompressed size
    writer.write_u32_le(file.uncompressed_size.min(spec::ZIP64_BYTES_THR) as u32)?;
    // file name length
    writer.write_u16_le(file.file_name_raw.len() as u16)?;
    // extra field length
    writer.write_u16_le(
        zip64_extra_field_length
            + file.extra_field_len() as u16
            + file.central_extra_field_len() as u16,
    )?;
    // file comment length
    writer.write_u16_le(0)?;
    // disk number start
    writer.write_u16_le(0)?;
    // internal file attributes
    writer.write_u16_le(0)?;
    // external file attributes
    writer.write_u32_le(file.external_attributes)?;
    // relative offset of local header
    writer.write_u32_le(file.header_start.min(spec::ZIP64_BYTES_THR) as u32)?;
>>>>>>> 294564c1
    // file name
    writer.write_all(&file.file_name_raw)?;
    // zip64 extra field
    writer.write_all(&zip64_extra_field[..zip64_extra_field_length as usize])?;
    // extra field
    if let Some(extra_field) = &file.extra_field {
        writer.write_all(extra_field)?;
    }
    if let Some(central_extra_field) = &file.central_extra_field {
        writer.write_all(central_extra_field)?;
    }
    // file comment
    writer.write_all(file.file_comment.as_bytes())?;

    Ok(())
}

fn validate_extra_data(header_id: u16, data: &[u8]) -> ZipResult<()> {
    if data.len() > u16::MAX as usize {
        return Err(ZipError::Io(io::Error::new(
            io::ErrorKind::Other,
            "Extra-data field can't exceed u16::MAX bytes",
        )));
    }
    if header_id == 0x0001 {
        return Err(ZipError::Io(io::Error::new(
            io::ErrorKind::Other,
            "No custom ZIP64 extra data allowed",
        )));
    }

    #[cfg(not(feature = "unreserved"))]
    {
        if header_id <= 31
            || EXTRA_FIELD_MAPPING
                .iter()
                .any(|&mapped| mapped == header_id)
        {
            return Err(ZipError::Io(io::Error::new(
                io::ErrorKind::Other,
                format!(
                    "Extra data header ID {header_id:#06} requires crate feature \"unreserved\"",
                ),
            )));
        }
    }

    Ok(())
}

fn write_local_zip64_extra_field<T: Write>(writer: &mut T, file: &ZipFileData) -> ZipResult<()> {
    // This entry in the Local header MUST include BOTH original
    // and compressed file size fields.
    let Some(block) = file.zip64_extra_field_block() else {
        return Err(ZipError::InvalidArchive(
            "Attempted to write a ZIP64 extra field for a file that's within zip32 limits",
        ));
    };
    let block = block.serialize();
    writer.write_all(&block)?;
    Ok(())
}

fn update_local_zip64_extra_field<T: Write + Seek>(
    writer: &mut T,
    file: &ZipFileData,
) -> ZipResult<()> {
    if !file.large_file {
        return Err(ZipError::InvalidArchive(
            "Attempted to update a nonexistent ZIP64 extra field",
        ));
    }

    let zip64_extra_field = file.header_start
        + mem::size_of::<ZipLocalEntryBlock>() as u64
        + file.file_name_raw.len() as u64;

    writer.seek(SeekFrom::Start(zip64_extra_field))?;

    let block = file.zip64_extra_field_block().unwrap();
    let block = block.serialize();
    writer.write_all(&block)?;
    Ok(())
}

fn write_central_zip64_extra_field<T: Write>(writer: &mut T, file: &ZipFileData) -> ZipResult<u16> {
    // The order of the fields in the zip64 extended
    // information record is fixed, but the fields MUST
    // only appear if the corresponding Local or Central
    // directory record field is set to 0xFFFF or 0xFFFFFFFF.
    match file.zip64_extra_field_block() {
        None => Ok(0),
        Some(block) => {
            let block = block.serialize();
            writer.write_all(&block)?;
            let len: u16 = block.len().try_into().unwrap();
            Ok(len)
        }
    }
}

#[cfg(not(feature = "unreserved"))]
const EXTRA_FIELD_MAPPING: [u16; 49] = [
    0x0001, 0x0007, 0x0008, 0x0009, 0x000a, 0x000c, 0x000d, 0x000e, 0x000f, 0x0014, 0x0015, 0x0016,
    0x0017, 0x0018, 0x0019, 0x0020, 0x0021, 0x0022, 0x0023, 0x0065, 0x0066, 0x4690, 0x07c8, 0x2605,
    0x2705, 0x2805, 0x334d, 0x4341, 0x4453, 0x4704, 0x470f, 0x4b46, 0x4c41, 0x4d49, 0x4f4c, 0x5356,
    0x5455, 0x554e, 0x5855, 0x6375, 0x6542, 0x7075, 0x756e, 0x7855, 0xa11e, 0xa220, 0xfd4a, 0x9901,
    0x9902,
];

#[cfg(test)]
mod test {
    use super::{FileOptions, ZipWriter};
    use crate::compression::CompressionMethod;
    use crate::result::ZipResult;
    use crate::types::DateTime;
    use crate::write::SimpleFileOptions;
    use crate::CompressionMethod::Stored;
    use crate::ZipArchive;
    use std::io;
    use std::io::{Cursor, Read, Write};
    use std::path::PathBuf;

    #[test]
    fn write_empty_zip() {
        let mut writer = ZipWriter::new(io::Cursor::new(Vec::new()));
        writer.set_comment("ZIP");
        let result = writer.finish().unwrap();
        assert_eq!(result.get_ref().len(), 25);
        assert_eq!(
            *result.get_ref(),
            [80, 75, 5, 6, 0, 0, 0, 0, 0, 0, 0, 0, 0, 0, 0, 0, 0, 0, 0, 0, 3, 0, 90, 73, 80]
        );
    }

    #[test]
    fn unix_permissions_bitmask() {
        // unix_permissions() throws away upper bits.
        let options = SimpleFileOptions::default().unix_permissions(0o120777);
        assert_eq!(options.permissions, Some(0o777));
    }

    #[test]
    fn write_zip_dir() {
        let mut writer = ZipWriter::new(io::Cursor::new(Vec::new()));
        writer
            .add_directory(
                "test",
                SimpleFileOptions::default().last_modified_time(
                    DateTime::from_date_and_time(2018, 8, 15, 20, 45, 6).unwrap(),
                ),
            )
            .unwrap();
        assert!(writer
            .write(b"writing to a directory is not allowed, and will not write any data")
            .is_err());
        let result = writer.finish().unwrap();
        assert_eq!(result.get_ref().len(), 108);
        assert_eq!(
            *result.get_ref(),
            &[
                80u8, 75, 3, 4, 20, 0, 0, 0, 0, 0, 163, 165, 15, 77, 0, 0, 0, 0, 0, 0, 0, 0, 0, 0,
                0, 0, 5, 0, 0, 0, 116, 101, 115, 116, 47, 80, 75, 1, 2, 46, 3, 20, 0, 0, 0, 0, 0,
                163, 165, 15, 77, 0, 0, 0, 0, 0, 0, 0, 0, 0, 0, 0, 0, 5, 0, 0, 0, 0, 0, 0, 0, 0, 0,
                0, 0, 237, 65, 0, 0, 0, 0, 116, 101, 115, 116, 47, 80, 75, 5, 6, 0, 0, 0, 0, 1, 0,
                1, 0, 51, 0, 0, 0, 35, 0, 0, 0, 0, 0,
            ] as &[u8]
        );
    }

    #[test]
    fn write_symlink_simple() {
        let mut writer = ZipWriter::new(io::Cursor::new(Vec::new()));
        writer
            .add_symlink(
                "name",
                "target",
                SimpleFileOptions::default().last_modified_time(
                    DateTime::from_date_and_time(2018, 8, 15, 20, 45, 6).unwrap(),
                ),
            )
            .unwrap();
        assert!(writer
            .write(b"writing to a symlink is not allowed and will not write any data")
            .is_err());
        let result = writer.finish().unwrap();
        assert_eq!(result.get_ref().len(), 112);
        assert_eq!(
            *result.get_ref(),
            &[
                80u8, 75, 3, 4, 10, 0, 0, 0, 0, 0, 163, 165, 15, 77, 252, 47, 111, 70, 6, 0, 0, 0,
                6, 0, 0, 0, 4, 0, 0, 0, 110, 97, 109, 101, 116, 97, 114, 103, 101, 116, 80, 75, 1,
                2, 46, 3, 10, 0, 0, 0, 0, 0, 163, 165, 15, 77, 252, 47, 111, 70, 6, 0, 0, 0, 6, 0,
                0, 0, 4, 0, 0, 0, 0, 0, 0, 0, 0, 0, 0, 0, 255, 161, 0, 0, 0, 0, 110, 97, 109, 101,
                80, 75, 5, 6, 0, 0, 0, 0, 1, 0, 1, 0, 50, 0, 0, 0, 40, 0, 0, 0, 0, 0
            ] as &[u8],
        );
    }

    #[test]
    fn test_path_normalization() {
        let mut path = PathBuf::new();
        path.push("foo");
        path.push("bar");
        path.push("..");
        path.push(".");
        path.push("example.txt");
        let mut writer = ZipWriter::new(io::Cursor::new(Vec::new()));
        writer
            .start_file_from_path(path, SimpleFileOptions::default())
            .unwrap();
        let archive = writer.finish_into_readable().unwrap();
        assert_eq!(Some("foo/example.txt"), archive.name_for_index(0));
    }

    #[test]
    fn write_symlink_wonky_paths() {
        let mut writer = ZipWriter::new(io::Cursor::new(Vec::new()));
        writer
            .add_symlink(
                "directory\\link",
                "/absolute/symlink\\with\\mixed/slashes",
                SimpleFileOptions::default().last_modified_time(
                    DateTime::from_date_and_time(2018, 8, 15, 20, 45, 6).unwrap(),
                ),
            )
            .unwrap();
        assert!(writer
            .write(b"writing to a symlink is not allowed and will not write any data")
            .is_err());
        let result = writer.finish().unwrap();
        assert_eq!(result.get_ref().len(), 162);
        assert_eq!(
            *result.get_ref(),
            &[
                80u8, 75, 3, 4, 10, 0, 0, 0, 0, 0, 163, 165, 15, 77, 95, 41, 81, 245, 36, 0, 0, 0,
                36, 0, 0, 0, 14, 0, 0, 0, 100, 105, 114, 101, 99, 116, 111, 114, 121, 92, 108, 105,
                110, 107, 47, 97, 98, 115, 111, 108, 117, 116, 101, 47, 115, 121, 109, 108, 105,
                110, 107, 92, 119, 105, 116, 104, 92, 109, 105, 120, 101, 100, 47, 115, 108, 97,
                115, 104, 101, 115, 80, 75, 1, 2, 46, 3, 10, 0, 0, 0, 0, 0, 163, 165, 15, 77, 95,
                41, 81, 245, 36, 0, 0, 0, 36, 0, 0, 0, 14, 0, 0, 0, 0, 0, 0, 0, 0, 0, 0, 0, 255,
                161, 0, 0, 0, 0, 100, 105, 114, 101, 99, 116, 111, 114, 121, 92, 108, 105, 110,
                107, 80, 75, 5, 6, 0, 0, 0, 0, 1, 0, 1, 0, 60, 0, 0, 0, 80, 0, 0, 0, 0, 0
            ] as &[u8],
        );
    }

    #[test]
    fn write_mimetype_zip() {
        let mut writer = ZipWriter::new(io::Cursor::new(Vec::new()));
        let options = FileOptions {
            compression_method: CompressionMethod::Stored,
            compression_level: None,
            last_modified_time: DateTime::default(),
            permissions: Some(33188),
            large_file: false,
            encrypt_with: None,
            extended_options: (),
            alignment: 1,
            #[cfg(feature = "deflate-zopfli")]
            zopfli_buffer_size: None,
        };
        writer.start_file("mimetype", options).unwrap();
        writer
            .write_all(b"application/vnd.oasis.opendocument.text")
            .unwrap();
        let result = writer.finish().unwrap();

        assert_eq!(result.get_ref().len(), 153);
        let mut v = Vec::new();
        v.extend_from_slice(include_bytes!("../tests/data/mimetype.zip"));
        assert_eq!(result.get_ref(), &v);
    }

    const RT_TEST_TEXT: &str = "And I can't stop thinking about the moments that I lost to you\
                            And I can't stop thinking of things I used to do\
                            And I can't stop making bad decisions\
                            And I can't stop eating stuff you make me chew\
                            I put on a smile like you wanna see\
                            Another day goes by that I long to be like you";
    const RT_TEST_FILENAME: &str = "subfolder/sub-subfolder/can't_stop.txt";
    const SECOND_FILENAME: &str = "different_name.xyz";
    const THIRD_FILENAME: &str = "third_name.xyz";

    #[test]
    fn write_non_utf8() {
        let mut writer = ZipWriter::new(io::Cursor::new(Vec::new()));
        let options = FileOptions {
            compression_method: CompressionMethod::Stored,
            compression_level: None,
            last_modified_time: DateTime::default(),
            permissions: Some(33188),
            large_file: false,
            encrypt_with: None,
            extended_options: (),
            alignment: 1,
            #[cfg(feature = "deflate-zopfli")]
            zopfli_buffer_size: None,
        };

        // GB18030
        // "中文" = [214, 208, 206, 196]
        let filename = unsafe { String::from_utf8_unchecked(vec![214, 208, 206, 196]) };
        writer.start_file(filename, options).unwrap();
        writer.write_all(b"encoding GB18030").unwrap();

        // SHIFT_JIS
        // "日文" = [147, 250, 149, 182]
        let filename = unsafe { String::from_utf8_unchecked(vec![147, 250, 149, 182]) };
        writer.start_file(filename, options).unwrap();
        writer.write_all(b"encoding SHIFT_JIS").unwrap();
        let result = writer.finish().unwrap();

        assert_eq!(result.get_ref().len(), 224);

        let mut v = Vec::new();
        v.extend_from_slice(include_bytes!("../tests/data/non_utf8.zip"));

        assert_eq!(result.get_ref(), &v);
    }

    #[test]
    fn path_to_string() {
        let mut path = std::path::PathBuf::new();
        #[cfg(windows)]
        path.push(r"C:\");
        #[cfg(unix)]
        path.push("/");
        path.push("windows");
        path.push("..");
        path.push(".");
        path.push("system32");
        let path_str = super::path_to_string(&path);
        assert_eq!(&*path_str, "system32");
    }

    #[test]
    fn test_shallow_copy() {
        let mut writer = ZipWriter::new(io::Cursor::new(Vec::new()));
        let options = FileOptions {
            compression_method: CompressionMethod::default(),
            compression_level: None,
            last_modified_time: DateTime::default(),
            permissions: Some(33188),
            large_file: false,
            encrypt_with: None,
            extended_options: (),
            alignment: 0,
            #[cfg(feature = "deflate-zopfli")]
            zopfli_buffer_size: None,
        };
        writer.start_file(RT_TEST_FILENAME, options).unwrap();
        writer.write_all(RT_TEST_TEXT.as_ref()).unwrap();
        writer
            .shallow_copy_file(RT_TEST_FILENAME, SECOND_FILENAME)
            .unwrap();
        writer
            .shallow_copy_file(RT_TEST_FILENAME, SECOND_FILENAME)
            .expect_err("Duplicate filename");
        let zip = writer.finish().unwrap();
        let mut writer = ZipWriter::new_append(zip).unwrap();
        writer
            .shallow_copy_file(SECOND_FILENAME, SECOND_FILENAME)
            .expect_err("Duplicate filename");
        let mut reader = writer.finish_into_readable().unwrap();
        let mut file_names: Vec<&str> = reader.file_names().collect();
        file_names.sort();
        let mut expected_file_names = vec![RT_TEST_FILENAME, SECOND_FILENAME];
        expected_file_names.sort();
        assert_eq!(file_names, expected_file_names);
        let mut first_file_content = String::new();
        reader
            .by_name(RT_TEST_FILENAME)
            .unwrap()
            .read_to_string(&mut first_file_content)
            .unwrap();
        assert_eq!(first_file_content, RT_TEST_TEXT);
        let mut second_file_content = String::new();
        reader
            .by_name(SECOND_FILENAME)
            .unwrap()
            .read_to_string(&mut second_file_content)
            .unwrap();
        assert_eq!(second_file_content, RT_TEST_TEXT);
    }

    #[test]
    fn test_deep_copy() {
        let mut writer = ZipWriter::new(io::Cursor::new(Vec::new()));
        let options = FileOptions {
            compression_method: CompressionMethod::default(),
            compression_level: None,
            last_modified_time: DateTime::default(),
            permissions: Some(33188),
            large_file: false,
            encrypt_with: None,
            extended_options: (),
            alignment: 0,
            #[cfg(feature = "deflate-zopfli")]
            zopfli_buffer_size: None,
        };
        writer.start_file(RT_TEST_FILENAME, options).unwrap();
        writer.write_all(RT_TEST_TEXT.as_ref()).unwrap();
        writer
            .deep_copy_file(RT_TEST_FILENAME, SECOND_FILENAME)
            .unwrap();
        let zip = writer.finish().unwrap();
        let mut writer = ZipWriter::new_append(zip).unwrap();
        writer
            .deep_copy_file(RT_TEST_FILENAME, THIRD_FILENAME)
            .unwrap();
        let zip = writer.finish().unwrap();
        let mut reader = ZipArchive::new(zip).unwrap();
        let mut file_names: Vec<&str> = reader.file_names().collect();
        file_names.sort();
        let mut expected_file_names = vec![RT_TEST_FILENAME, SECOND_FILENAME, THIRD_FILENAME];
        expected_file_names.sort();
        assert_eq!(file_names, expected_file_names);
        let mut first_file_content = String::new();
        reader
            .by_name(RT_TEST_FILENAME)
            .unwrap()
            .read_to_string(&mut first_file_content)
            .unwrap();
        assert_eq!(first_file_content, RT_TEST_TEXT);
        let mut second_file_content = String::new();
        reader
            .by_name(SECOND_FILENAME)
            .unwrap()
            .read_to_string(&mut second_file_content)
            .unwrap();
        assert_eq!(second_file_content, RT_TEST_TEXT);
    }

    #[test]
    fn duplicate_filenames() {
        let mut writer = ZipWriter::new(io::Cursor::new(Vec::new()));
        writer
            .start_file("foo/bar/test", SimpleFileOptions::default())
            .unwrap();
        writer
            .write_all("The quick brown 🦊 jumps over the lazy 🐕".as_bytes())
            .unwrap();
        writer
            .start_file("foo/bar/test", SimpleFileOptions::default())
            .expect_err("Expected duplicate filename not to be allowed");
    }

    #[test]
    fn test_filename_looks_like_zip64_locator() {
        let mut writer = ZipWriter::new(io::Cursor::new(Vec::new()));
        writer
            .start_file(
                "PK\u{6}\u{7}\0\0\0\u{11}\0\0\0\0\0\0\0\0\0\0\0\0",
                SimpleFileOptions::default(),
            )
            .unwrap();
        let zip = writer.finish().unwrap();
        let _ = ZipArchive::new(zip).unwrap();
    }

    #[test]
    fn test_filename_looks_like_zip64_locator_2() {
        let mut writer = ZipWriter::new(io::Cursor::new(Vec::new()));
        writer
            .start_file(
                "PK\u{6}\u{6}\0\0\0\0\0\0\0\0\0\0PK\u{6}\u{7}\0\0\0\0\0\0\0\0\0\0\0\0\0\0\0\0",
                SimpleFileOptions::default(),
            )
            .unwrap();
        let zip = writer.finish().unwrap();
        println!("{:02x?}", zip.get_ref());
        let _ = ZipArchive::new(zip).unwrap();
    }

    #[test]
    fn test_filename_looks_like_zip64_locator_2a() {
        let mut writer = ZipWriter::new(io::Cursor::new(Vec::new()));
        writer
            .start_file(
                "PK\u{6}\u{6}PK\u{6}\u{7}\0\0\0\0\0\0\0\0\0\0\0\0\0\0\0\0",
                SimpleFileOptions::default(),
            )
            .unwrap();
        let zip = writer.finish().unwrap();
        println!("{:02x?}", zip.get_ref());
        let _ = ZipArchive::new(zip).unwrap();
    }

    #[test]
    fn test_filename_looks_like_zip64_locator_3() {
        let mut writer = ZipWriter::new(io::Cursor::new(Vec::new()));
        writer
            .start_file("\0PK\u{6}\u{6}", SimpleFileOptions::default())
            .unwrap();
        writer
            .start_file(
                "\0\u{4}\0\0PK\u{6}\u{7}\0\0\0\0\0\0\0\0\0\0\0\0\0\0\0\u{3}",
                SimpleFileOptions::default(),
            )
            .unwrap();
        let zip = writer.finish().unwrap();
        println!("{:02x?}", zip.get_ref());
        let _ = ZipArchive::new(zip).unwrap();
    }

    #[test]
    fn test_filename_looks_like_zip64_locator_4() {
        let mut writer = ZipWriter::new(io::Cursor::new(Vec::new()));
        writer
            .start_file("PK\u{6}\u{6}", SimpleFileOptions::default())
            .unwrap();
        writer
            .start_file("\0\0\0\0\0\0", SimpleFileOptions::default())
            .unwrap();
        writer
            .start_file("\0", SimpleFileOptions::default())
            .unwrap();
        writer.start_file("", SimpleFileOptions::default()).unwrap();
        writer
            .start_file("\0\0", SimpleFileOptions::default())
            .unwrap();
        writer
            .start_file(
                "\0\0\0PK\u{6}\u{7}\0\0\0\0\0\0\0\0\0\0\0\0\0\0\0\0",
                SimpleFileOptions::default(),
            )
            .unwrap();
        let zip = writer.finish().unwrap();
        println!("{:02x?}", zip.get_ref());
        let _ = ZipArchive::new(zip).unwrap();
    }

    #[test]
    fn test_filename_looks_like_zip64_locator_5() -> ZipResult<()> {
        let mut writer = ZipWriter::new(io::Cursor::new(Vec::new()));
        writer
            .add_directory("", SimpleFileOptions::default().with_alignment(21))
            .unwrap();
        let mut writer = ZipWriter::new_append(writer.finish().unwrap()).unwrap();
        writer.shallow_copy_file("/", "").unwrap();
        writer.shallow_copy_file("", "\0").unwrap();
        writer.shallow_copy_file("\0", "PK\u{6}\u{6}").unwrap();
        let mut writer = ZipWriter::new_append(writer.finish().unwrap()).unwrap();
        writer
            .start_file("\0\0\0\0\0\0", SimpleFileOptions::default())
            .unwrap();
        let mut writer = ZipWriter::new_append(writer.finish().unwrap()).unwrap();
        writer
            .start_file(
                "#PK\u{6}\u{7}\0\0\0\0\0\0\0\0\0\0\0\0\0\0\0\0",
                SimpleFileOptions::default(),
            )
            .unwrap();
        let zip = writer.finish().unwrap();
        println!("{:02x?}", zip.get_ref());
        let _ = ZipArchive::new(zip).unwrap();
        Ok(())
    }

    #[test]
    fn remove_shallow_copy_keeps_original() -> ZipResult<()> {
        let mut writer = ZipWriter::new(io::Cursor::new(Vec::new()));
        writer
            .start_file("original", SimpleFileOptions::default())
            .unwrap();
        writer.write_all(RT_TEST_TEXT.as_bytes()).unwrap();
        writer
            .shallow_copy_file("original", "shallow_copy")
            .unwrap();
        writer.abort_file().unwrap();
        let mut zip = ZipArchive::new(writer.finish().unwrap()).unwrap();
        let mut file = zip.by_name("original").unwrap();
        let mut contents = Vec::new();
        file.read_to_end(&mut contents).unwrap();
        assert_eq!(RT_TEST_TEXT.as_bytes(), contents);
        Ok(())
    }

    #[test]
    fn remove_encrypted_file() -> ZipResult<()> {
        let mut writer = ZipWriter::new(io::Cursor::new(Vec::new()));
        let first_file_options = SimpleFileOptions::default()
            .with_alignment(65535)
            .with_deprecated_encryption(b"Password");
        writer.start_file("", first_file_options).unwrap();
        writer.abort_file().unwrap();
        let zip = writer.finish().unwrap();
        let mut writer = ZipWriter::new(zip);
        writer.start_file("", SimpleFileOptions::default()).unwrap();
        Ok(())
    }

    #[test]
    fn remove_encrypted_aligned_symlink() -> ZipResult<()> {
        let mut options = SimpleFileOptions::default();
        options = options.with_deprecated_encryption(b"Password");
        options.alignment = 65535;
        let mut writer = ZipWriter::new(io::Cursor::new(Vec::new()));
        writer.add_symlink("", "s\t\0\0ggggg\0\0", options).unwrap();
        writer.abort_file().unwrap();
        let zip = writer.finish().unwrap();
        println!("{:0>2x?}", zip.get_ref());
        let mut writer = ZipWriter::new_append(zip).unwrap();
        writer.start_file("", SimpleFileOptions::default()).unwrap();
        Ok(())
    }

    #[cfg(feature = "deflate-zopfli")]
    #[test]
    fn zopfli_empty_write() -> ZipResult<()> {
        let mut options = SimpleFileOptions::default();
        options = options
            .compression_method(CompressionMethod::default())
            .compression_level(Some(264));
        let mut writer = ZipWriter::new(io::Cursor::new(Vec::new()));
        writer.start_file("", options).unwrap();
        writer.write_all(&[]).unwrap();
        writer.write_all(&[]).unwrap();
        Ok(())
    }

    #[test]
    fn crash_with_no_features() -> ZipResult<()> {
        const ORIGINAL_FILE_NAME: &str = "PK\u{6}\u{6}\0\0\0\0\0\0\0\0\0\u{2}g\0\0\0\0\0\0\0\0\0\0\0\0\0\0\0\0\0\u{1}\0\0\0\0\0\0\0\0\0\0PK\u{6}\u{7}\0\0\0\0\0\0\0\0\0\0\0\0\u{7}\0\t'";
        let mut writer = ZipWriter::new(io::Cursor::new(Vec::new()));
        let mut options = SimpleFileOptions::default();
        options = options
            .with_alignment(3584)
            .compression_method(CompressionMethod::Stored);
        writer.start_file(ORIGINAL_FILE_NAME, options)?;
        let archive = writer.finish()?;
        let mut writer = ZipWriter::new_append(archive)?;
        writer.shallow_copy_file(ORIGINAL_FILE_NAME, "\u{6}\\")?;
        writer.finish()?;
        Ok(())
    }

    #[test]
    fn test_alignment() {
        let page_size = 4096;
        let options = SimpleFileOptions::default()
            .compression_method(CompressionMethod::Stored)
            .with_alignment(page_size);
        let mut zip = ZipWriter::new(io::Cursor::new(Vec::new()));
        let contents = b"sleeping";
        let () = zip.start_file("sleep", options).unwrap();
        let _count = zip.write(&contents[..]).unwrap();
        let mut zip = zip.finish_into_readable().unwrap();
        let file = zip.by_index(0).unwrap();
        assert_eq!(file.name(), "sleep");
        assert_eq!(file.data_start(), page_size.into());
    }

    #[test]
    fn test_crash_short_read() {
        let mut writer = ZipWriter::new(Cursor::new(Vec::new()));
        let comment = vec![
            1, 80, 75, 5, 6, 237, 237, 237, 237, 237, 237, 237, 237, 44, 255, 191, 255, 255, 255,
            255, 255, 255, 255, 255, 16,
        ]
        .into_boxed_slice();
        writer.set_raw_comment(comment);
        let options = SimpleFileOptions::default()
            .compression_method(Stored)
            .with_alignment(11823);
        writer.start_file("", options).unwrap();
        writer.write_all(&[255, 255, 44, 255, 0]).unwrap();
        let written = writer.finish().unwrap();
        let _ = ZipWriter::new_append(written).unwrap();
    }

    #[cfg(all(feature = "_deflate-any", feature = "aes-crypto"))]
    #[test]
    fn test_fuzz_failure_2024_05_08() -> ZipResult<()> {
        let mut first_writer = ZipWriter::new(Cursor::new(Vec::new()));
        let mut second_writer = ZipWriter::new(Cursor::new(Vec::new()));
        let options = SimpleFileOptions::default()
            .compression_method(Stored)
            .with_alignment(46036);
        second_writer.add_symlink("\0", "", options)?;
        let second_archive = second_writer.finish_into_readable()?.into_inner();
        let mut second_writer = ZipWriter::new_append(second_archive)?;
        let options = SimpleFileOptions::default()
            .compression_method(CompressionMethod::Deflated)
            .large_file(true)
            .with_alignment(46036)
            .with_aes_encryption(crate::AesMode::Aes128, "\0\0");
        second_writer.add_symlink("", "", options)?;
        let second_archive = second_writer.finish_into_readable()?.into_inner();
        let mut second_writer = ZipWriter::new_append(second_archive)?;
        let options = SimpleFileOptions::default().compression_method(Stored);
        second_writer.start_file(" ", options)?;
        let second_archive = second_writer.finish_into_readable()?;
        first_writer.merge_archive(second_archive)?;
        let _ = ZipArchive::new(first_writer.finish()?)?;
        Ok(())
    }
}<|MERGE_RESOLUTION|>--- conflicted
+++ resolved
@@ -783,31 +783,11 @@
                 ),
                 _ => (options.compression_method, None),
             };
-<<<<<<< HEAD
-
-            let file = ZipFileData::initialize_local_block(
+
+            let mut file = ZipFileData::initialize_local_block(
                 name,
                 &options,
                 raw_values,
-=======
-            let last_modified_time = options.last_modified_time;
-            let mut file = ZipFileData {
-                system: System::Unix,
-                version_made_by: DEFAULT_VERSION,
-                encrypted: options.encrypt_with.is_some(),
-                using_data_descriptor: false,
-                compression_method,
-                compression_level: options.compression_level,
-                last_modified_time: Some(options.last_modified_time),
-                crc32: raw_values.crc32,
-                compressed_size: raw_values.compressed_size,
-                uncompressed_size: raw_values.uncompressed_size,
-                file_name: name.to_owned().into(), // Never used for saving, but used as map key in insert_file_data()
-                file_name_raw: name.into().bytes().collect(),
-                extra_field,
-                central_extra_field: options.extended_options.central_extra_data().cloned(),
-                file_comment: String::with_capacity(0).into_boxed_str(),
->>>>>>> 294564c1
                 header_start,
                 None,
                 aes_extra_data_start,
@@ -815,9 +795,10 @@
                 aes_mode,
                 extra_field,
             );
-
-<<<<<<< HEAD
-            let index = self.insert_file_data(file)?;
+            let version_needed = file.version_needed();
+            file.version_needed = version_needed;
+            file.version_made_by = file.version_made_by.max(version_needed as u8);
+                        let index = self.insert_file_data(file)?;
             let file = &mut self.files[index];
             let writer = self.inner.get_plain();
 
@@ -834,52 +815,6 @@
                     let _ = self.abort_file();
                     return Err(e);
                 }
-=======
-                extra_fields: Vec::new(),
-            };
-            let version_needed = file.version_needed();
-            file.version_made_by = file.version_made_by.max(version_needed as u8);
-            let index = self.insert_file_data(file)?;
-            let file = &mut self.files[index];
-            let writer = self.inner.get_plain();
-            // local file header signature
-            writer.write_u32_le(spec::LOCAL_FILE_HEADER_SIGNATURE)?;
-            // version needed to extract
-            writer.write_u16_le(version_needed)?;
-            // general purpose bit flag
-            let is_utf8 = std::str::from_utf8(&file.file_name_raw).is_ok();
-            let is_ascii = file.file_name_raw.is_ascii();
-            let flag = if is_utf8 && !is_ascii { 1u16 << 11 } else { 0 }
-                | if file.encrypted { 1u16 << 0 } else { 0 };
-            writer.write_u16_le(flag)?;
-            // Compression method
-            #[allow(deprecated)]
-            writer.write_u16_le(file.compression_method.to_u16())?;
-            // last mod file time and last mod file date
-            writer.write_u16_le(last_modified_time.timepart())?;
-            writer.write_u16_le(last_modified_time.datepart())?;
-            // crc-32
-            writer.write_u32_le(file.crc32)?;
-            // compressed size and uncompressed size
-            if file.large_file {
-                writer.write_u32_le(spec::ZIP64_BYTES_THR as u32)?;
-                writer.write_u32_le(spec::ZIP64_BYTES_THR as u32)?;
-            } else {
-                writer.write_u32_le(file.compressed_size as u32)?;
-                writer.write_u32_le(file.uncompressed_size as u32)?;
-            }
-            // file name length
-            writer.write_u16_le(file.file_name_raw.len() as u16)?;
-            // extra field length
-            let mut extra_field_length = file.extra_field_len();
-            if file.large_file {
-                extra_field_length += 20;
-            }
-            if extra_field_length + file.central_extra_field_len() > u16::MAX as usize {
-                let _ = self.abort_file();
-                return Err(InvalidArchive("Extra data field is too large"));
->>>>>>> 294564c1
-            }
 
             // file name
             writer.write_all(&file.file_name_raw)?;
@@ -1831,61 +1766,8 @@
     let mut zip64_extra_field = [0; 28];
     let zip64_extra_field_length =
         write_central_zip64_extra_field(&mut zip64_extra_field.as_mut(), file)?;
-
-<<<<<<< HEAD
     let block = file.block(zip64_extra_field_length);
     block.write(writer)?;
-
-=======
-    // central file header signature
-    writer.write_u32_le(spec::CENTRAL_DIRECTORY_HEADER_SIGNATURE)?;
-    let version_needed = file.version_needed();
-    // version made by
-    let version_made_by =
-        (file.system as u16) << 8 | (file.version_made_by as u16).max(version_needed);
-    writer.write_u16_le(version_made_by)?;
-    // version needed to extract
-    writer.write_u16_le(version_needed)?;
-    // general puprose bit flag
-    let is_utf8 = std::str::from_utf8(&file.file_name_raw).is_ok();
-    let is_ascii = file.file_name_raw.is_ascii();
-    let flag = if is_utf8 && !is_ascii { 1u16 << 11 } else { 0 }
-        | if file.encrypted { 1u16 << 0 } else { 0 };
-    writer.write_u16_le(flag)?;
-    // compression method
-    #[allow(deprecated)]
-    writer.write_u16_le(file.compression_method.to_u16())?;
-    let last_modified_time = file
-        .last_modified_time
-        .unwrap_or_else(DateTime::default_for_write);
-    // last mod file time + date
-    writer.write_u16_le(last_modified_time.timepart())?;
-    writer.write_u16_le(last_modified_time.datepart())?;
-    // crc-32
-    writer.write_u32_le(file.crc32)?;
-    // compressed size
-    writer.write_u32_le(file.compressed_size.min(spec::ZIP64_BYTES_THR) as u32)?;
-    // uncompressed size
-    writer.write_u32_le(file.uncompressed_size.min(spec::ZIP64_BYTES_THR) as u32)?;
-    // file name length
-    writer.write_u16_le(file.file_name_raw.len() as u16)?;
-    // extra field length
-    writer.write_u16_le(
-        zip64_extra_field_length
-            + file.extra_field_len() as u16
-            + file.central_extra_field_len() as u16,
-    )?;
-    // file comment length
-    writer.write_u16_le(0)?;
-    // disk number start
-    writer.write_u16_le(0)?;
-    // internal file attributes
-    writer.write_u16_le(0)?;
-    // external file attributes
-    writer.write_u32_le(file.external_attributes)?;
-    // relative offset of local header
-    writer.write_u32_le(file.header_start.min(spec::ZIP64_BYTES_THR) as u32)?;
->>>>>>> 294564c1
     // file name
     writer.write_all(&file.file_name_raw)?;
     // zip64 extra field
