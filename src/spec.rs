--- conflicted
+++ resolved
@@ -10,12 +10,8 @@
 pub const CENTRAL_DIRECTORY_HEADER_SIGNATURE: u32 = 0x02014b50;
 pub(crate) const CENTRAL_DIRECTORY_END_SIGNATURE: u32 = 0x06054b50;
 pub const ZIP64_CENTRAL_DIRECTORY_END_SIGNATURE: u32 = 0x06064b50;
-<<<<<<< HEAD
 pub(crate) const ZIP64_CENTRAL_DIRECTORY_END_LOCATOR_SIGNATURE: u32 = 0x07064b50;
-=======
-const ZIP64_CENTRAL_DIRECTORY_END_LOCATOR_SIGNATURE: u32 = 0x07064b50;
 pub const DATA_DESCRIPTOR_SIGNATURE: u32 = 0x08074b50;
->>>>>>> 2dc118c8
 
 pub const ZIP64_BYTES_THR: u64 = u32::MAX as u64;
 pub const ZIP64_ENTRY_THR: usize = u16::MAX as usize;
@@ -226,7 +222,6 @@
     }
 }
 
-<<<<<<< HEAD
 /// Converts a path to the ZIP format (forward-slash-delimited and normalized).
 pub(crate) fn path_to_string<T: AsRef<Path>>(path: T) -> String {
     let mut normalized_components = Vec::new();
@@ -248,7 +243,8 @@
         }
     }
     normalized_components.join("/")
-=======
+}
+
 #[derive(Copy, Clone, Debug, PartialEq)]
 pub struct GeneralPurposeBitFlags(pub u16);
 
@@ -559,5 +555,4 @@
         assert_eq!(dd1, dd3);
         Ok(())
     }
->>>>>>> 2dc118c8
 }