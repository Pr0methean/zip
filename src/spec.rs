--- conflicted
+++ resolved
@@ -51,49 +51,25 @@
         })
     }
 
-<<<<<<< HEAD
     pub fn find_and_parse<T: Read + Seek>(reader: &mut T) -> ZipResult<(CentralDirectoryEnd, u64)> {
-        const HEADER_SIZE: u64 = 22;
-        const BYTES_BETWEEN_MAGIC_AND_COMMENT_SIZE: u64 = HEADER_SIZE - 6;
+        const HEADER_SIZE: usize = 22;
         let file_length = reader.seek(io::SeekFrom::End(0))?;
 
-        let search_upper_bound = file_length.saturating_sub(HEADER_SIZE + u16::MAX as u64);
-=======
-    pub fn find_and_parse<T: Read + io::Seek>(
-        reader: &mut T,
-    ) -> ZipResult<(CentralDirectoryEnd, u64)> {
-        const HEADER_SIZE: usize = 22;
-
-        let file_length = reader.seek(io::SeekFrom::End(0))?;
-
         let last_chunk_start = reader.seek(io::SeekFrom::End(-(std::cmp::min(file_length as usize, HEADER_SIZE + ::std::u16::MAX as usize) as i64)))?;
-        let mut last_chunk = Vec::with_capacity(HEADER_SIZE + ::std::u16::MAX as usize);
+        let mut last_chunk = Vec::with_capacity(HEADER_SIZE + u16::MAX as usize);
         reader.read_to_end(&mut last_chunk)?;
->>>>>>> 678e9908
 
         if last_chunk.len() < HEADER_SIZE {
             return Err(ZipError::InvalidArchive("Invalid zip header"));
         }
 
-<<<<<<< HEAD
-        let mut pos = file_length - HEADER_SIZE;
-        while pos >= search_upper_bound {
-            reader.seek(io::SeekFrom::Start(pos))?;
-            if reader.read_u32::<LittleEndian>()? == CENTRAL_DIRECTORY_END_SIGNATURE {
-                reader.seek(io::SeekFrom::Current(
-                    BYTES_BETWEEN_MAGIC_AND_COMMENT_SIZE as i64,
-                ))?;
-                let cde_start_pos = reader.seek(io::SeekFrom::Start(pos))?;
-                if let Ok(end_header) = CentralDirectoryEnd::parse(reader) {
-                    return Ok((end_header, cde_start_pos));
-                }
-=======
         let mut pos = last_chunk.len() - HEADER_SIZE;
         loop {
             if (&last_chunk[pos..]).read_u32::<LittleEndian>()? == CENTRAL_DIRECTORY_END_SIGNATURE {
                 let cde_start_pos = last_chunk_start + pos as u64;
-                return CentralDirectoryEnd::parse(&mut &last_chunk[pos..]).map(|cde| (cde, cde_start_pos));
->>>>>>> 678e9908
+                if let Ok(end_header) = CentralDirectoryEnd::parse(&mut &last_chunk[pos..]) {
+                    return Ok((end_header, cde_start_pos));
+                }
             }
             pos = match pos.checked_sub(1) {
                 Some(p) => p,
@@ -174,56 +150,10 @@
         let mut results = Vec::new();
         let mut pos = search_upper_bound;
 
-<<<<<<< HEAD
+        const HEADER_SIZE: usize = 56; /* does not include comment */
+
+        let mut buffer = Vec::new();
         while pos >= nominal_offset {
-            reader.seek(io::SeekFrom::Start(pos))?;
-
-            if reader.read_u32::<LittleEndian>()? == ZIP64_CENTRAL_DIRECTORY_END_SIGNATURE {
-                let archive_offset = pos - nominal_offset;
-
-                let _record_size = reader.read_u64::<LittleEndian>()?;
-                // We would use this value if we did anything with the "zip64 extensible data sector".
-
-                let version_made_by = reader.read_u16::<LittleEndian>()?;
-                let version_needed_to_extract = reader.read_u16::<LittleEndian>()?;
-                let disk_number = reader.read_u32::<LittleEndian>()?;
-                let disk_with_central_directory = reader.read_u32::<LittleEndian>()?;
-                let number_of_files_on_this_disk = reader.read_u64::<LittleEndian>()?;
-                let number_of_files = reader.read_u64::<LittleEndian>()?;
-                let central_directory_size = reader.read_u64::<LittleEndian>()?;
-                let central_directory_offset = reader.read_u64::<LittleEndian>()?;
-
-                results.push((
-                    Zip64CentralDirectoryEnd {
-                        version_made_by,
-                        version_needed_to_extract,
-                        disk_number,
-                        disk_with_central_directory,
-                        number_of_files_on_this_disk,
-                        number_of_files,
-                        central_directory_size,
-                        central_directory_offset,
-                    },
-                    archive_offset,
-                ));
-            }
-            if pos > 0 {
-                pos -= 1;
-            } else {
-                break;
-            }
-        }
-        if results.is_empty() {
-            Err(ZipError::InvalidArchive(
-                "Could not find ZIP64 central directory end",
-            ))
-        } else {
-            Ok(results)
-=======
-        const HEADER_SIZE: usize = 56; /* does not include comment */
-
-        let mut buffer = Vec::new();
-        while pos <= search_upper_bound {
             reader.seek(io::SeekFrom::Start(pos))?;
 
             buffer.resize(std::cmp::min(4096, HEADER_SIZE + (search_upper_bound-pos) as usize), 0u8);
@@ -246,7 +176,7 @@
                     let central_directory_size = bufreader.read_u64::<LittleEndian>()?;
                     let central_directory_offset = bufreader.read_u64::<LittleEndian>()?;
 
-                    return Ok((
+                    results.push((
                         Zip64CentralDirectoryEnd {
                             version_made_by,
                             version_needed_to_extract,
@@ -261,8 +191,18 @@
                     ));
                 }
             }
-            pos += buffer.len() as u64 - HEADER_SIZE as u64 + 1; /* subtract the HEADER_SIZE in case header spans a chunk boundary */
->>>>>>> 678e9908
+            if pos > 0 {
+                pos -= 1;
+            } else {
+                break;
+            }
+        }
+        if results.is_empty() {
+            Err(ZipError::InvalidArchive(
+                "Could not find ZIP64 central directory end",
+            ))
+        } else {
+            Ok(results)
         }
     }
 
@@ -281,7 +221,6 @@
     }
 }
 
-<<<<<<< HEAD
 /// Converts a path to the ZIP format (forward-slash-delimited and normalized).
 pub(crate) fn path_to_string<T: AsRef<Path>>(path: T) -> String {
     let mut normalized_components = Vec::new();
@@ -303,7 +242,8 @@
         }
     }
     normalized_components.join("/")
-=======
+}
+
 #[cfg(test)]
 mod test {
     #[test]
@@ -397,5 +337,4 @@
     fn zip64_cde_search_more_than_chunk_straddling_chunk_end() {
         assert_eq!(4096-30, zip64_cde_search(4096-30, 4200));
     }
->>>>>>> 678e9908
 }