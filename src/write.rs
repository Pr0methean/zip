//! Types for creating ZIP archives

use crate::compression::CompressionMethod;
use crate::read::{find_content, ZipArchive, ZipFile, ZipFileReader};
use crate::result::{ZipError, ZipResult};
use crate::spec;
use crate::types::{ffi, DateTime, System, ZipFileData, DEFAULT_VERSION};
use byteorder::{LittleEndian, WriteBytesExt};
#[cfg(any(feature = "_deflate-any", feature = "bzip2", feature = "zstd",))]
use core::num::NonZeroU64;
use crc32fast::Hasher;
use std::collections::HashMap;
use std::default::Default;
use std::io;
use std::io::prelude::*;
use std::io::{BufReader, SeekFrom};
use std::mem;
use std::str::{from_utf8, Utf8Error};
use std::sync::{Arc, OnceLock};

#[cfg(any(
    feature = "deflate",
    feature = "deflate-zlib",
    feature = "deflate-zlib-ng"
))]
use flate2::{write::DeflateEncoder, Compression};

#[cfg(feature = "bzip2")]
use bzip2::write::BzEncoder;

#[cfg(feature = "time")]
use time::OffsetDateTime;

#[cfg(feature = "deflate-zopfli")]
use zopfli::Options;

#[cfg(feature = "deflate-zopfli")]
use std::io::BufWriter;
use std::path::Path;

#[cfg(feature = "zstd")]
use zstd::stream::write::Encoder as ZstdEncoder;

enum MaybeEncrypted<W> {
    Unencrypted(W),
    Encrypted(crate::zipcrypto::ZipCryptoWriter<W>),
}
impl<W: Write> Write for MaybeEncrypted<W> {
    fn write(&mut self, buf: &[u8]) -> io::Result<usize> {
        match self {
            MaybeEncrypted::Unencrypted(w) => w.write(buf),
            MaybeEncrypted::Encrypted(w) => w.write(buf),
        }
    }
    fn flush(&mut self) -> io::Result<()> {
        match self {
            MaybeEncrypted::Unencrypted(w) => w.flush(),
            MaybeEncrypted::Encrypted(w) => w.flush(),
        }
    }
}
enum GenericZipWriter<W: Write + Seek> {
    Closed,
    Storer(MaybeEncrypted<W>),
    #[cfg(any(
        feature = "deflate",
        feature = "deflate-zlib",
        feature = "deflate-zlib-ng"
    ))]
    Deflater(DeflateEncoder<MaybeEncrypted<W>>),
    #[cfg(feature = "deflate-zopfli")]
    ZopfliDeflater(zopfli::DeflateEncoder<MaybeEncrypted<W>>),
    #[cfg(feature = "deflate-zopfli")]
    BufferedZopfliDeflater(BufWriter<zopfli::DeflateEncoder<MaybeEncrypted<W>>>),
    #[cfg(feature = "bzip2")]
    Bzip2(BzEncoder<MaybeEncrypted<W>>),
    #[cfg(feature = "zstd")]
    Zstd(ZstdEncoder<'static, MaybeEncrypted<W>>),
}

// Put the struct declaration in a private module to convince rustdoc to display ZipWriter nicely
pub(crate) mod zip_writer {
    use super::*;
    /// ZIP archive generator
    ///
    /// Handles the bookkeeping involved in building an archive, and provides an
    /// API to edit its contents.
    ///
    /// ```
    /// # fn doit() -> zip::result::ZipResult<()>
    /// # {
    /// # use zip::ZipWriter;
    /// use std::io::Write;
    /// use zip::write::SimpleFileOptions;
    ///
    /// // We use a buffer here, though you'd normally use a `File`
    /// let mut buf = [0; 65536];
    /// let mut zip = ZipWriter::new(std::io::Cursor::new(&mut buf[..]));
    ///
    /// let options = SimpleFileOptions::default().compression_method(zip::CompressionMethod::Stored);
    /// zip.start_file("hello_world.txt", options)?;
    /// zip.write(b"Hello, World!")?;
    ///
    /// // Apply the changes you've made.
    /// // Dropping the `ZipWriter` will have the same effect, but may silently fail
    /// zip.finish()?;
    ///
    /// # Ok(())
    /// # }
    /// # doit().unwrap();
    /// ```
    pub struct ZipWriter<W: Write + Seek> {
        pub(super) inner: GenericZipWriter<W>,
        pub(super) files: Vec<ZipFileData>,
        pub(super) files_by_name: HashMap<Box<str>, usize>,
        pub(super) stats: ZipWriterStats,
        pub(super) writing_to_file: bool,
        pub(super) writing_raw: bool,
        pub(super) comment: Vec<u8>,
        pub(super) flush_on_finish_file: bool,
    }
}
#[doc(inline)]
pub use self::sealed::FileOptionExtension;
use crate::result::ZipError::InvalidArchive;
#[cfg(feature = "lzma")]
use crate::result::ZipError::UnsupportedArchive;
use crate::spec::path_to_string;
use crate::write::GenericZipWriter::{Closed, Storer};
use crate::zipcrypto::ZipCryptoKeys;
use crate::CompressionMethod::Stored;
pub use zip_writer::ZipWriter;

#[derive(Default)]
struct ZipWriterStats {
    hasher: Hasher,
    start: u64,
    bytes_written: u64,
}

struct ZipRawValues {
    crc32: u32,
    compressed_size: u64,
    uncompressed_size: u64,
}
mod sealed {
    use std::sync::Arc;

    use super::ExtendedFileOptions;

    pub trait Sealed {}
    /// File options Extensions
    #[doc(hidden)]
    pub trait FileOptionExtension: Default + Sealed {
        /// Extra Data
        fn extra_data(&self) -> Option<&Arc<Vec<u8>>>;
        /// Central Extra Data
        fn central_extra_data(&self) -> Option<&Arc<Vec<u8>>>;
    }
    impl Sealed for () {}
    impl FileOptionExtension for () {
        fn extra_data(&self) -> Option<&Arc<Vec<u8>>> {
            None
        }
        fn central_extra_data(&self) -> Option<&Arc<Vec<u8>>> {
            None
        }
    }
    impl Sealed for ExtendedFileOptions {}

    impl FileOptionExtension for ExtendedFileOptions {
        fn extra_data(&self) -> Option<&Arc<Vec<u8>>> {
            Some(&self.extra_data)
        }
        fn central_extra_data(&self) -> Option<&Arc<Vec<u8>>> {
            Some(&self.central_extra_data)
        }
    }
}

/// Metadata for a file to be written
#[derive(Clone, Debug, Copy)]
pub struct FileOptions<T: FileOptionExtension> {
    pub(crate) compression_method: CompressionMethod,
    pub(crate) compression_level: Option<i64>,
    pub(crate) last_modified_time: DateTime,
    pub(crate) permissions: Option<u32>,
    pub(crate) large_file: bool,
    encrypt_with: Option<ZipCryptoKeys>,
    extended_options: T,
    alignment: u16,
    #[cfg(feature = "deflate-zopfli")]
    pub(super) zopfli_buffer_size: Option<usize>,
}
/// Simple File Options. Can be copied and good for simple writing zip files
pub type SimpleFileOptions = FileOptions<()>;
/// Adds Extra Data and Central Extra Data. It does not implement copy.
pub type FullFileOptions = FileOptions<ExtendedFileOptions>;
/// The Extension for Extra Data and Central Extra Data
#[derive(Clone, Debug, Default)]
pub struct ExtendedFileOptions {
    extra_data: Arc<Vec<u8>>,
    central_extra_data: Arc<Vec<u8>>,
}

#[cfg(fuzzing)]
impl arbitrary::Arbitrary<'_> for FileOptions<ExtendedFileOptions> {
    fn arbitrary(u: &mut arbitrary::Unstructured) -> arbitrary::Result<Self> {
        let mut options = FullFileOptions {
            compression_method: CompressionMethod::arbitrary(u)?,
            compression_level: None,
            last_modified_time: DateTime::arbitrary(u)?,
            permissions: Option::<u32>::arbitrary(u)?,
            large_file: bool::arbitrary(u)?,
            encrypt_with: Option::<ZipCryptoKeys>::arbitrary(u)?,
            alignment: u16::arbitrary(u)?,
            #[cfg(feature = "deflate-zopfli")]
            zopfli_buffer_size: None,
            ..Default::default()
        };
        match options.compression_method {
            #[cfg(feature = "deflate-zopfli")]
            CompressionMethod::Deflated => {
                if bool::arbitrary(u)? {
                    let level = u.int_in_range(0..=24)?;
                    options.compression_level = Some(level);
                    if level > Compression::best().level().try_into().unwrap() {
                        options.zopfli_buffer_size = Some(1 << u.int_in_range(9..=30)?);
                    }
                }
            }
            Stored => {
                if bool::arbitrary(u)? {
                    options.compression_level = Some(1);
                }
            }
            _ => {
                if bool::arbitrary(u)? {
                    options.compression_level = Some(u.int_in_range(0..=10)?);
                }
            }
        }
        u.arbitrary_loop(Some(0), Some((u16::MAX / 4) as u32), |u| {
            options
                .add_extra_data(
                    u16::arbitrary(u)?,
                    &Vec::<u8>::arbitrary(u)?,
                    bool::arbitrary(u)?,
                )
                .map_err(|_| arbitrary::Error::IncorrectFormat)?;
            Ok(core::ops::ControlFlow::Continue(()))
        })?;
        Ok(options)
    }
}

impl<T: FileOptionExtension> FileOptions<T> {
    /// Set the compression method for the new file
    ///
    /// The default is `CompressionMethod::Deflated` if it is enabled. If not,
    /// `CompressionMethod::Bzip2` is the default if it is enabled. If neither `bzip2` nor `deflate`
    /// is enabled, `CompressionMethod::Zlib` is the default. If all else fails,
    /// `CompressionMethod::Stored` becomes the default and files are written uncompressed.
    #[must_use]
    pub const fn compression_method(mut self, method: CompressionMethod) -> Self {
        self.compression_method = method;
        self
    }

    /// Set the compression level for the new file
    ///
    /// `None` value specifies default compression level.
    ///
    /// Range of values depends on compression method:
    /// * `Deflated`: 10 - 264 for Zopfli, 0 - 9 for other encoders. Default is 24 if Zopfli is the
    ///   only encoder, or 6 otherwise.
    /// * `Bzip2`: 0 - 9. Default is 6
    /// * `Zstd`: -7 - 22, with zero being mapped to default level. Default is 3
    /// * others: only `None` is allowed
    #[must_use]
    pub const fn compression_level(mut self, level: Option<i64>) -> Self {
        self.compression_level = level;
        self
    }

    /// Set the last modified time
    ///
    /// The default is the current timestamp if the 'time' feature is enabled, and 1980-01-01
    /// otherwise
    #[must_use]
    pub const fn last_modified_time(mut self, mod_time: DateTime) -> Self {
        self.last_modified_time = mod_time;
        self
    }

    /// Set the permissions for the new file.
    ///
    /// The format is represented with unix-style permissions.
    /// The default is `0o644`, which represents `rw-r--r--` for files,
    /// and `0o755`, which represents `rwxr-xr-x` for directories.
    ///
    /// This method only preserves the file permissions bits (via a `& 0o777`) and discards
    /// higher file mode bits. So it cannot be used to denote an entry as a directory,
    /// symlink, or other special file type.
    #[must_use]
    pub const fn unix_permissions(mut self, mode: u32) -> Self {
        self.permissions = Some(mode & 0o777);
        self
    }

    /// Set whether the new file's compressed and uncompressed size is less than 4 GiB.
    ///
    /// If set to `false` and the file exceeds the limit, an I/O error is thrown and the file is
    /// aborted. If set to `true`, readers will require ZIP64 support and if the file does not
    /// exceed the limit, 20 B are wasted. The default is `false`.
    #[must_use]
    pub const fn large_file(mut self, large: bool) -> Self {
        self.large_file = large;
        self
    }
    pub(crate) fn with_deprecated_encryption(mut self, password: &[u8]) -> Self {
        self.encrypt_with = Some(ZipCryptoKeys::derive(password));
        self
    }

    /// Sets the size of the buffer used to hold the next block that Zopfli will compress. The
    /// larger the buffer, the more effective the compression, but the more memory is required.
    /// A value of `None` indicates no buffer, which is recommended only when all non-empty writes
    /// are larger than about 32 KiB.
    #[must_use]
    #[cfg(feature = "deflate-zopfli")]
    pub const fn with_zopfli_buffer(mut self, size: Option<usize>) -> Self {
        self.zopfli_buffer_size = size;
        self
    }

    /// Returns the compression level currently set.
    pub const fn get_compression_level(&self) -> Option<i64> {
        self.compression_level
    }
    /// Sets the alignment to the given number of bytes.
    #[must_use]
    pub const fn with_alignment(mut self, alignment: u16) -> Self {
        self.alignment = alignment;
        self
    }
}
impl FileOptions<ExtendedFileOptions> {
    /// Adds an extra data field.
    pub fn add_extra_data(
        &mut self,
        header_id: u16,
        data: &[u8],
        central_only: bool,
    ) -> ZipResult<()> {
        validate_extra_data(header_id, data)?;
        let len = data.len() + 4;
        if self.extended_options.extra_data.len()
            + self.extended_options.central_extra_data.len()
            + len
            > u16::MAX as usize
        {
            Err(InvalidArchive(
                "Extra data field would be longer than allowed",
            ))
        } else {
            let field = if central_only {
                &mut self.extended_options.central_extra_data
            } else {
                &mut self.extended_options.extra_data
            };
            let vec = Arc::get_mut(field);
            let vec = match vec {
                Some(exclusive) => exclusive,
                None => {
                    *field = Arc::new(field.to_vec());
                    Arc::get_mut(field).unwrap()
                }
            };
            vec.reserve_exact(data.len() + 4);
            vec.write_u16::<LittleEndian>(header_id)?;
            vec.write_u16::<LittleEndian>(data.len() as u16)?;
            vec.write_all(data)?;
            Ok(())
        }
    }

    /// Removes the extra data fields.
    #[must_use]
    pub fn clear_extra_data(mut self) -> Self {
        if self.extended_options.extra_data.len() > 0 {
            self.extended_options.extra_data = Arc::new(vec![]);
        }
        if self.extended_options.central_extra_data.len() > 0 {
            self.extended_options.central_extra_data = Arc::new(vec![]);
        }
        self
    }
}
impl<T: FileOptionExtension> Default for FileOptions<T> {
    /// Construct a new FileOptions object
    fn default() -> Self {
        Self {
            compression_method: Default::default(),
            compression_level: None,
            #[cfg(feature = "time")]
            last_modified_time: OffsetDateTime::now_utc().try_into().unwrap_or_default(),
            #[cfg(not(feature = "time"))]
            last_modified_time: DateTime::default(),
            permissions: None,
            large_file: false,
            encrypt_with: None,
            extended_options: T::default(),
            alignment: 1,
            #[cfg(feature = "deflate-zopfli")]
            zopfli_buffer_size: Some(1 << 15),
        }
    }
}

impl<W: Write + Seek> Write for ZipWriter<W> {
    fn write(&mut self, buf: &[u8]) -> io::Result<usize> {
        if !self.writing_to_file {
            return Err(io::Error::new(
                io::ErrorKind::Other,
                "No file has been started",
            ));
        }
        if buf.is_empty() {
            return Ok(0);
        }
        match self.inner.ref_mut() {
            Some(ref mut w) => {
                let write_result = w.write(buf);
                if let Ok(count) = write_result {
                    self.stats.update(&buf[0..count]);
                    if self.stats.bytes_written > spec::ZIP64_BYTES_THR
                        && !self.files.last_mut().unwrap().large_file
                    {
                        self.abort_file().unwrap();
                        return Err(io::Error::new(
                            io::ErrorKind::Other,
                            "Large file option has not been set",
                        ));
                    }
                }
                write_result
            }
            None => Err(io::Error::new(
                io::ErrorKind::BrokenPipe,
                "write(): ZipWriter was already closed",
            )),
        }
    }

    fn flush(&mut self) -> io::Result<()> {
        match self.inner.ref_mut() {
            Some(ref mut w) => w.flush(),
            None => Err(io::Error::new(
                io::ErrorKind::BrokenPipe,
                "flush(): ZipWriter was already closed",
            )),
        }
    }
}

impl ZipWriterStats {
    fn update(&mut self, buf: &[u8]) {
        self.hasher.update(buf);
        self.bytes_written += buf.len() as u64;
    }
}

impl<A: Read + Write + Seek> ZipWriter<A> {
    /// Initializes the archive from an existing ZIP archive, making it ready for append.
    pub fn new_append(mut readwriter: A) -> ZipResult<ZipWriter<A>> {
        let (footer, cde_start_pos) = spec::CentralDirectoryEnd::find_and_parse(&mut readwriter)?;
        let metadata = ZipArchive::get_metadata(&mut readwriter, &footer, cde_start_pos)?;

        Ok(ZipWriter {
            inner: Storer(MaybeEncrypted::Unencrypted(readwriter)),
            files: metadata.files.into(),
            files_by_name: metadata.names_map,
            stats: Default::default(),
            writing_to_file: false,
            comment: footer.zip_file_comment,
            writing_raw: true, // avoid recomputing the last file's header
            flush_on_finish_file: false,
        })
    }

    /// `flush_on_finish_file` is designed to support a streaming `inner` that may unload flushed
    /// bytes. It flushes a file's header and body once it starts writing another file. A ZipWriter
    /// will not try to seek back into where a previous file was written unless
    /// either [`ZipWriter::abort_file`] is called while [`ZipWriter::is_writing_file`] returns
    /// false, or [`ZipWriter::deep_copy_file`] is called. In the latter case, it will only need to
    /// read previously-written files and not overwrite them.
    ///
    /// Note: when using an `inner` that cannot overwrite flushed bytes, do not wrap it in a
    /// [std::io::BufWriter], because that has a [Seek::seek] method that implicitly calls
    /// [BufWriter::flush], and ZipWriter needs to seek backward to update each file's header with
    /// the size and checksum after writing the body.
    ///
    /// This setting is false by default.
    pub fn set_flush_on_finish_file(&mut self, flush_on_finish_file: bool) {
        self.flush_on_finish_file = flush_on_finish_file;
    }
}

impl<A: Read + Write + Seek> ZipWriter<A> {
    /// Adds another copy of a file already in this archive. This will produce a larger but more
    /// widely-compatible archive compared to [Self::shallow_copy_file]. Does not copy alignment.
    pub fn deep_copy_file(&mut self, src_name: &str, dest_name: &str) -> ZipResult<()> {
        self.finish_file()?;
        let write_position = self.inner.get_plain().stream_position()?;
        let src_index = self.index_by_name(src_name)?;
        let src_data = &self.files[src_index];
        let data_start = *src_data.data_start.get().unwrap_or(&0);
        let compressed_size = src_data.compressed_size;
        debug_assert!(compressed_size <= write_position - data_start);
        let uncompressed_size = src_data.uncompressed_size;

        let raw_values = ZipRawValues {
            crc32: src_data.crc32,
            compressed_size,
            uncompressed_size,
        };
        let mut reader = BufReader::new(ZipFileReader::Raw(find_content(
            src_data,
            self.inner.get_plain(),
        )?));
        let mut copy = Vec::with_capacity(compressed_size as usize);
        reader.read_to_end(&mut copy)?;
        drop(reader);
        self.inner
            .get_plain()
            .seek(SeekFrom::Start(write_position))?;
        if src_data.extra_field.is_some() || src_data.central_extra_field.is_some() {
            let mut options = FileOptions::<ExtendedFileOptions> {
                compression_method: src_data.compression_method,
                compression_level: src_data.compression_level,
                last_modified_time: src_data.last_modified_time,
                permissions: src_data.unix_mode(),
                large_file: src_data.large_file,
                encrypt_with: None,
                extended_options: ExtendedFileOptions {
                    extra_data: src_data.extra_field.clone().unwrap_or_default(),
                    central_extra_data: src_data.central_extra_field.clone().unwrap_or_default(),
                },
                alignment: 1,
                #[cfg(feature = "deflate-zopfli")]
                zopfli_buffer_size: None,
            };
            if let Some(perms) = src_data.unix_mode() {
                options = options.unix_permissions(perms);
            }
            Self::normalize_options(&mut options);
            self.start_entry(dest_name, options, Some(raw_values))?;
        } else {
            let mut options = FileOptions::<()> {
                compression_method: src_data.compression_method,
                compression_level: src_data.compression_level,
                last_modified_time: src_data.last_modified_time,
                permissions: src_data.unix_mode(),
                large_file: src_data.large_file,
                encrypt_with: None,
                extended_options: (),
                alignment: 1,
                #[cfg(feature = "deflate-zopfli")]
                zopfli_buffer_size: None,
            };
            if let Some(perms) = src_data.unix_mode() {
                options = options.unix_permissions(perms);
            }
            Self::normalize_options(&mut options);
            self.start_entry(dest_name, options, Some(raw_values))?;
        }

        self.writing_to_file = true;
        self.writing_raw = true;
        if let Err(e) = self.write_all(&copy) {
            self.abort_file().unwrap();
            return Err(e.into());
        }
        self.finish_file()
    }

    /// Like `deep_copy_file`, but uses Path arguments.
    ///
    /// This function ensures that the '/' path separator is used and normalizes `.` and `..`. It
    /// ignores any `..` or Windows drive letter that would produce a path outside the ZIP file's
    /// root.
    pub fn deep_copy_file_from_path<T: AsRef<Path>, U: AsRef<Path>>(
        &mut self,
        src_path: T,
        dest_path: U,
    ) -> ZipResult<()> {
        self.deep_copy_file(&path_to_string(src_path), &path_to_string(dest_path))
    }
}

impl<W: Write + Seek> ZipWriter<W> {
    /// Initializes the archive.
    ///
    /// Before writing to this object, the [`ZipWriter::start_file`] function should be called.
    /// After a successful write, the file remains open for writing. After a failed write, call
    /// [`ZipWriter::is_writing_file`] to determine if the file remains open.
    pub fn new(inner: W) -> ZipWriter<W> {
        ZipWriter {
            inner: Storer(MaybeEncrypted::Unencrypted(inner)),
            files: Vec::new(),
            files_by_name: HashMap::new(),
            stats: Default::default(),
            writing_to_file: false,
            writing_raw: false,
            comment: Vec::new(),
            flush_on_finish_file: false,
        }
    }

    /// Returns true if a file is currently open for writing.
    pub const fn is_writing_file(&self) -> bool {
        self.writing_to_file && !self.inner.is_closed()
    }

    /// Set ZIP archive comment.
    pub fn set_comment<S>(&mut self, comment: S)
    where
        S: Into<String>,
    {
        self.set_raw_comment(comment.into().into())
    }

    /// Set ZIP archive comment.
    ///
    /// This sets the raw bytes of the comment. The comment
    /// is typically expected to be encoded in UTF-8
    pub fn set_raw_comment(&mut self, comment: Vec<u8>) {
        self.comment = comment;
    }

<<<<<<< HEAD
    /// Get ZIP archive comment.
    pub fn get_comment(&mut self) -> Result<&str, Utf8Error> {
        from_utf8(self.get_raw_comment())
    }

    /// Get ZIP archive comment.
    ///
    /// This returns the raw bytes of the comment. The comment
    /// is typically expected to be encoded in UTF-8
    pub const fn get_raw_comment(&self) -> &Vec<u8> {
        &self.comment
=======
    /// Set the file length and crc32 manually.
    ///
    /// WARNING: This overwrites the internal crc32 calculation. It should only be used in case
    /// the underlying [Write] is written independently and you need to adjust the zip metadata.
    pub fn set_file_metadata(&mut self, length: u64, crc32: u32) -> ZipResult<()> {
        if !self.writing_to_file {
            return Err(ZipError::Io(io::Error::new(
                io::ErrorKind::Other,
                "No file has been started",
            )));
        }
        self.stats.hasher = crc32fast::Hasher::new_with_initial_len(crc32, length);
        self.stats.bytes_written = length;
        Ok(())
>>>>>>> fae03388
    }

    /// Start a new file for with the requested options.
    fn start_entry<S, T: FileOptionExtension>(
        &mut self,
        name: S,
        options: FileOptions<T>,
        raw_values: Option<ZipRawValues>,
    ) -> ZipResult<()>
    where
        S: Into<Box<str>>,
    {
        self.finish_file()?;

        let raw_values = raw_values.unwrap_or(ZipRawValues {
            crc32: 0,
            compressed_size: 0,
            uncompressed_size: 0,
        });

        {
            let header_start = self.inner.get_plain().stream_position()?;

            let permissions = options.permissions.unwrap_or(0o100644);
            let file = ZipFileData {
                system: System::Unix,
                version_made_by: DEFAULT_VERSION,
                encrypted: options.encrypt_with.is_some(),
                using_data_descriptor: false,
                compression_method: options.compression_method,
                compression_level: options.compression_level,
                last_modified_time: options.last_modified_time,
                crc32: raw_values.crc32,
                compressed_size: raw_values.compressed_size,
                uncompressed_size: raw_values.uncompressed_size,
                file_name: name.into(),
                file_name_raw: vec![].into_boxed_slice(), // Never used for saving
                extra_field: options.extended_options.extra_data().cloned(),
                central_extra_field: options.extended_options.central_extra_data().cloned(),
                file_comment: String::with_capacity(0).into_boxed_str(),
                header_start,
                data_start: OnceLock::new(),
                central_header_start: 0,
                external_attributes: permissions << 16,
                large_file: options.large_file,
                aes_mode: None,
            };
            let index = self.insert_file_data(file)?;
            let file = &mut self.files[index];
            let writer = self.inner.get_plain();
            writer.write_u32::<LittleEndian>(spec::LOCAL_FILE_HEADER_SIGNATURE)?;
            // version needed to extract
            writer.write_u16::<LittleEndian>(file.version_needed())?;
            // general purpose bit flag
            let flag = if !file.file_name.is_ascii() {
                1u16 << 11
            } else {
                0
            } | if file.encrypted { 1u16 << 0 } else { 0 };
            writer.write_u16::<LittleEndian>(flag)?;
            // Compression method
            #[allow(deprecated)]
            writer.write_u16::<LittleEndian>(file.compression_method.to_u16())?;
            // last mod file time and last mod file date
            writer.write_u16::<LittleEndian>(file.last_modified_time.timepart())?;
            writer.write_u16::<LittleEndian>(file.last_modified_time.datepart())?;
            // crc-32
            writer.write_u32::<LittleEndian>(file.crc32)?;
            // compressed size and uncompressed size
            if file.large_file {
                writer.write_u32::<LittleEndian>(spec::ZIP64_BYTES_THR as u32)?;
                writer.write_u32::<LittleEndian>(spec::ZIP64_BYTES_THR as u32)?;
            } else {
                writer.write_u32::<LittleEndian>(file.compressed_size as u32)?;
                writer.write_u32::<LittleEndian>(file.uncompressed_size as u32)?;
            }
            // file name length
            writer.write_u16::<LittleEndian>(file.file_name.as_bytes().len() as u16)?;
            // extra field length
            let mut extra_field_length = file.extra_field_len();
            if file.large_file {
                extra_field_length += 20;
            }
            if extra_field_length + file.central_extra_field_len() > u16::MAX as usize {
                let _ = self.abort_file();
                return Err(InvalidArchive("Extra data field is too large"));
            }
            let extra_field_length = extra_field_length as u16;
            writer.write_u16::<LittleEndian>(extra_field_length)?;
            // file name
            writer.write_all(file.file_name.as_bytes())?;
            // zip64 extra field
            if file.large_file {
                write_local_zip64_extra_field(writer, file)?;
            }
            if let Some(extra_field) = &file.extra_field {
                writer.write_all(extra_field)?;
            }
            let mut header_end = writer.stream_position()?;
            if options.alignment > 1 {
                let align = options.alignment as u64;
                let unaligned_header_bytes = header_end % align;
                if unaligned_header_bytes != 0 {
                    let pad_length = (align - unaligned_header_bytes) as usize;
                    let Some(new_extra_field_length) =
                        (pad_length as u16).checked_add(extra_field_length)
                    else {
                        let _ = self.abort_file();
                        return Err(InvalidArchive(
                            "Extra data field would be larger than allowed after aligning",
                        ));
                    };
                    if pad_length >= 4 {
                        // Add an extra field to the extra_data
                        let pad_body = vec![0; pad_length - 4];
                        writer.write_all(b"za").map_err(ZipError::from)?; // 0x617a
                        writer
                            .write_u16::<LittleEndian>(pad_body.len() as u16)
                            .map_err(ZipError::from)?;
                        writer.write_all(&pad_body).map_err(ZipError::from)?;
                    } else {
                        // extra_data padding is too small for an extra field header, so pad with
                        // zeroes
                        let pad = vec![0; pad_length];
                        writer.write_all(&pad).map_err(ZipError::from)?;
                    }
                    header_end = writer.stream_position()?;

                    // Update extra field length in local file header.
                    writer.seek(SeekFrom::Start(file.header_start + 28))?;
                    writer.write_u16::<LittleEndian>(new_extra_field_length)?;
                    writer.seek(SeekFrom::Start(header_end))?;
                    debug_assert_eq!(header_end % align, 0);
                }
            }
            if let Some(keys) = options.encrypt_with {
                let mut zipwriter = crate::zipcrypto::ZipCryptoWriter {
                    writer: mem::replace(&mut self.inner, Closed).unwrap(),
                    buffer: vec![],
                    keys,
                };
                let crypto_header = [0u8; 12];

                zipwriter.write_all(&crypto_header)?;
                header_end = zipwriter.writer.stream_position()?;
                self.inner = Storer(MaybeEncrypted::Encrypted(zipwriter));
            }
            self.stats.start = header_end;
            debug_assert!(file.data_start.get().is_none());
            file.data_start.get_or_init(|| header_end);
            self.writing_to_file = true;
            self.stats.bytes_written = 0;
            self.stats.hasher = Hasher::new();
        }
        Ok(())
    }

    fn insert_file_data(&mut self, file: ZipFileData) -> ZipResult<usize> {
        let name = &file.file_name;
        if self.files_by_name.contains_key(name) {
            return Err(InvalidArchive("Duplicate filename"));
        }
        let name = name.to_owned();
        self.files.push(file);
        let index = self.files.len() - 1;
        self.files_by_name.insert(name, index);
        Ok(index)
    }

    fn finish_file(&mut self) -> ZipResult<()> {
        if !self.writing_to_file {
            return Ok(());
        }

        let make_plain_writer = self.inner.prepare_next_writer(
            Stored,
            None,
            #[cfg(feature = "deflate-zopfli")]
            None,
        )?;
        self.inner.switch_to(make_plain_writer)?;
        self.switch_to_non_encrypting_writer()?;
        let writer = self.inner.get_plain();

        if !self.writing_raw {
            let file = match self.files.last_mut() {
                None => return Ok(()),
                Some(f) => f,
            };
            file.crc32 = self.stats.hasher.clone().finalize();
            file.uncompressed_size = self.stats.bytes_written;

            let file_end = writer.stream_position()?;
            debug_assert!(file_end >= self.stats.start);
            file.compressed_size = file_end - self.stats.start;

            update_local_file_header(writer, file)?;
            writer.seek(SeekFrom::Start(file_end))?;
        }
        if self.flush_on_finish_file {
            if let Err(e) = writer.flush() {
                self.abort_file()?;
                return Err(e.into());
            }
        }

        self.writing_to_file = false;
        Ok(())
    }

    fn switch_to_non_encrypting_writer(&mut self) -> Result<(), ZipError> {
        match mem::replace(&mut self.inner, Closed) {
            Storer(MaybeEncrypted::Encrypted(writer)) => {
                let crc32 = self.stats.hasher.clone().finalize();
                self.inner = Storer(MaybeEncrypted::Unencrypted(writer.finish(crc32)?))
            }
            Storer(MaybeEncrypted::Unencrypted(w)) => {
                self.inner = Storer(MaybeEncrypted::Unencrypted(w))
            }
            _ => unreachable!(),
        }
        Ok(())
    }

    /// Removes the file currently being written from the archive if there is one, or else removes
    /// the file most recently written.
    pub fn abort_file(&mut self) -> ZipResult<()> {
        let last_file = self.files.pop().ok_or(ZipError::FileNotFound)?;
        self.files_by_name.remove(&last_file.file_name);
        let make_plain_writer = self.inner.prepare_next_writer(
            Stored,
            None,
            #[cfg(feature = "deflate-zopfli")]
            None,
        )?;
        self.inner.switch_to(make_plain_writer)?;
        self.switch_to_non_encrypting_writer()?;
        // Make sure this is the last file, and that no shallow copies of it remain; otherwise we'd
        // overwrite a valid file and corrupt the archive
        let rewind_safe: bool = match last_file.data_start.get() {
            None => self.files.is_empty(),
            Some(last_file_start) => self.files.iter().all(|file| {
                file.data_start
                    .get()
                    .is_some_and(|start| start < last_file_start)
            }),
        };
        if rewind_safe {
            self.inner
                .get_plain()
                .seek(SeekFrom::Start(last_file.header_start))?;
        }
        self.writing_to_file = false;
        Ok(())
    }

    /// Create a file in the archive and start writing its' contents. The file must not have the
    /// same name as a file already in the archive.
    ///
    /// The data should be written using the [`Write`] implementation on this [`ZipWriter`]
    pub fn start_file<S, T: FileOptionExtension>(
        &mut self,
        name: S,
        mut options: FileOptions<T>,
    ) -> ZipResult<()>
    where
        S: Into<Box<str>>,
    {
        Self::normalize_options(&mut options);
        let make_new_self = self.inner.prepare_next_writer(
            options.compression_method,
            options.compression_level,
            #[cfg(feature = "deflate-zopfli")]
            options.zopfli_buffer_size,
        )?;
        self.start_entry(name, options, None)?;
        if let Err(e) = self.inner.switch_to(make_new_self) {
            self.abort_file().unwrap();
            return Err(e);
        }
        self.writing_raw = false;
        Ok(())
    }

    fn normalize_options<T: FileOptionExtension>(options: &mut FileOptions<T>) {
        if options.permissions.is_none() {
            options.permissions = Some(0o644);
        }
        if !options.last_modified_time.is_valid() {
            options.last_modified_time = FileOptions::<T>::default().last_modified_time;
        }
        *options.permissions.as_mut().unwrap() |= ffi::S_IFREG;
    }

    /// Starts a file, taking a Path as argument.
    ///
    /// This function ensures that the '/' path separator is used and normalizes `.` and `..`. It
    /// ignores any `..` or Windows drive letter that would produce a path outside the ZIP file's
    /// root.
    pub fn start_file_from_path<E: FileOptionExtension, P: AsRef<Path>>(
        &mut self,
        path: P,
        options: FileOptions<E>,
    ) -> ZipResult<()> {
        self.start_file(path_to_string(path), options)
    }

    /// Add a new file using the already compressed data from a ZIP file being read and renames it, this
    /// allows faster copies of the `ZipFile` since there is no need to decompress and compress it again.
    /// Any `ZipFile` metadata is copied and not checked, for example the file CRC.

    /// ```no_run
    /// use std::fs::File;
    /// use std::io::{Read, Seek, Write};
    /// use zip::{ZipArchive, ZipWriter};
    ///
    /// fn copy_rename<R, W>(
    ///     src: &mut ZipArchive<R>,
    ///     dst: &mut ZipWriter<W>,
    /// ) -> zip::result::ZipResult<()>
    /// where
    ///     R: Read + Seek,
    ///     W: Write + Seek,
    /// {
    ///     // Retrieve file entry by name
    ///     let file = src.by_name("src_file.txt")?;
    ///
    ///     // Copy and rename the previously obtained file entry to the destination zip archive
    ///     dst.raw_copy_file_rename(file, "new_name.txt")?;
    ///
    ///     Ok(())
    /// }
    /// ```
    pub fn raw_copy_file_rename<S>(&mut self, mut file: ZipFile, name: S) -> ZipResult<()>
    where
        S: Into<Box<str>>,
    {
        let mut options = SimpleFileOptions::default()
            .large_file(file.compressed_size().max(file.size()) > spec::ZIP64_BYTES_THR)
            .last_modified_time(file.last_modified())
            .compression_method(file.compression());
        if let Some(perms) = file.unix_mode() {
            options = options.unix_permissions(perms);
        }
        Self::normalize_options(&mut options);

        let raw_values = ZipRawValues {
            crc32: file.crc32(),
            compressed_size: file.compressed_size(),
            uncompressed_size: file.size(),
        };

        self.start_entry(name, options, Some(raw_values))?;
        self.writing_to_file = true;
        self.writing_raw = true;

        io::copy(file.get_raw_reader(), self)?;

        Ok(())
    }

    /// Like `raw_copy_file_to_path`, but uses Path arguments.
    ///
    /// This function ensures that the '/' path separator is used and normalizes `.` and `..`. It
    /// ignores any `..` or Windows drive letter that would produce a path outside the ZIP file's
    /// root.
    pub fn raw_copy_file_to_path<P: AsRef<Path>>(
        &mut self,
        file: ZipFile,
        path: P,
    ) -> ZipResult<()> {
        self.raw_copy_file_rename(file, path_to_string(path))
    }

    /// Add a new file using the already compressed data from a ZIP file being read, this allows faster
    /// copies of the `ZipFile` since there is no need to decompress and compress it again. Any `ZipFile`
    /// metadata is copied and not checked, for example the file CRC.
    ///
    /// ```no_run
    /// use std::fs::File;
    /// use std::io::{Read, Seek, Write};
    /// use zip::{ZipArchive, ZipWriter};
    ///
    /// fn copy<R, W>(src: &mut ZipArchive<R>, dst: &mut ZipWriter<W>) -> zip::result::ZipResult<()>
    /// where
    ///     R: Read + Seek,
    ///     W: Write + Seek,
    /// {
    ///     // Retrieve file entry by name
    ///     let file = src.by_name("src_file.txt")?;
    ///
    ///     // Copy the previously obtained file entry to the destination zip archive
    ///     dst.raw_copy_file(file)?;
    ///
    ///     Ok(())
    /// }
    /// ```
    pub fn raw_copy_file(&mut self, file: ZipFile) -> ZipResult<()> {
        let name = file.name().to_owned();
        self.raw_copy_file_rename(file, name)
    }

    /// Add a directory entry.
    ///
    /// As directories have no content, you must not call [`ZipWriter::write`] before adding a new file.
    pub fn add_directory<S, T: FileOptionExtension>(
        &mut self,
        name: S,
        mut options: FileOptions<T>,
    ) -> ZipResult<()>
    where
        S: Into<String>,
    {
        if options.permissions.is_none() {
            options.permissions = Some(0o755);
        }
        *options.permissions.as_mut().unwrap() |= 0o40000;
        options.compression_method = Stored;

        let name_as_string = name.into();
        // Append a slash to the filename if it does not end with it.
        let name_with_slash = match name_as_string.chars().last() {
            Some('/') | Some('\\') => name_as_string,
            _ => name_as_string + "/",
        };

        self.start_entry(name_with_slash, options, None)?;
        self.writing_to_file = false;
        self.switch_to_non_encrypting_writer()?;
        Ok(())
    }

    /// Add a directory entry, taking a Path as argument.
    ///
    /// This function ensures that the '/' path separator is used and normalizes `.` and `..`. It
    /// ignores any `..` or Windows drive letter that would produce a path outside the ZIP file's
    /// root.
    pub fn add_directory_from_path<T: FileOptionExtension, P: AsRef<Path>>(
        &mut self,
        path: P,
        options: FileOptions<T>,
    ) -> ZipResult<()> {
        self.add_directory(path_to_string(path), options)
    }

    /// Finish the last file and write all other zip-structures
    ///
    /// This will return the writer, but one should normally not append any data to the end of the file.
    /// Note that the zipfile will also be finished on drop.
    pub fn finish(&mut self) -> ZipResult<W> {
        self.finalize()?;
        let inner = mem::replace(&mut self.inner, Closed);
        Ok(inner.unwrap())
    }

    /// Add a symlink entry.
    ///
    /// The zip archive will contain an entry for path `name` which is a symlink to `target`.
    ///
    /// No validation or normalization of the paths is performed. For best results,
    /// callers should normalize `\` to `/` and ensure symlinks are relative to other
    /// paths within the zip archive.
    ///
    /// WARNING: not all zip implementations preserve symlinks on extract. Some zip
    /// implementations may materialize a symlink as a regular file, possibly with the
    /// content incorrectly set to the symlink target. For maximum portability, consider
    /// storing a regular file instead.
    pub fn add_symlink<N, T, E: FileOptionExtension>(
        &mut self,
        name: N,
        target: T,
        mut options: FileOptions<E>,
    ) -> ZipResult<()>
    where
        N: Into<Box<str>>,
        T: Into<Box<str>>,
    {
        if options.permissions.is_none() {
            options.permissions = Some(0o777);
        }
        *options.permissions.as_mut().unwrap() |= 0o120000;
        // The symlink target is stored as file content. And compressing the target path
        // likely wastes space. So always store.
        options.compression_method = Stored;

        self.start_entry(name, options, None)?;
        self.writing_to_file = true;
        if let Err(e) = self.write_all(target.into().as_bytes()) {
            self.abort_file().unwrap();
            return Err(e.into());
        }
        self.finish_file()?;

        Ok(())
    }

    /// Add a symlink entry, taking Paths to the location and target as arguments.
    ///
    /// This function ensures that the '/' path separator is used and normalizes `.` and `..`. It
    /// ignores any `..` or Windows drive letter that would produce a path outside the ZIP file's
    /// root.
    pub fn add_symlink_from_path<P: AsRef<Path>, T: AsRef<Path>, E: FileOptionExtension>(
        &mut self,
        path: P,
        target: T,
        options: FileOptions<E>,
    ) -> ZipResult<()> {
        self.add_symlink(path_to_string(path), path_to_string(target), options)
    }

    fn finalize(&mut self) -> ZipResult<()> {
        self.finish_file()?;

        {
            let central_start = self.write_central_and_footer()?;
            let writer = self.inner.get_plain();
            let footer_end = writer.stream_position()?;
            let file_end = writer.seek(SeekFrom::End(0))?;
            if footer_end < file_end {
                // Data from an aborted file is past the end of the footer, so rewrite the footer at
                // the actual end.
                let central_and_footer_size = footer_end - central_start;
                writer.seek(SeekFrom::End(-(central_and_footer_size as i64)))?;
                self.write_central_and_footer()?;
            }
        }

        Ok(())
    }

    fn write_central_and_footer(&mut self) -> Result<u64, ZipError> {
        let writer = self.inner.get_plain();

        let central_start = writer.stream_position()?;
        for file in self.files.iter() {
            write_central_directory_header(writer, file)?;
        }
        let central_size = writer.stream_position()? - central_start;

        if self.files.len() > spec::ZIP64_ENTRY_THR
            || central_size.max(central_start) > spec::ZIP64_BYTES_THR
        {
            let zip64_footer = spec::Zip64CentralDirectoryEnd {
                version_made_by: DEFAULT_VERSION as u16,
                version_needed_to_extract: DEFAULT_VERSION as u16,
                disk_number: 0,
                disk_with_central_directory: 0,
                number_of_files_on_this_disk: self.files.len() as u64,
                number_of_files: self.files.len() as u64,
                central_directory_size: central_size,
                central_directory_offset: central_start,
            };

            zip64_footer.write(writer)?;

            let zip64_footer = spec::Zip64CentralDirectoryEndLocator {
                disk_with_central_directory: 0,
                end_of_central_directory_offset: central_start + central_size,
                number_of_disks: 1,
            };

            zip64_footer.write(writer)?;
        }

        let number_of_files = self.files.len().min(spec::ZIP64_ENTRY_THR) as u16;
        let footer = spec::CentralDirectoryEnd {
            disk_number: 0,
            disk_with_central_directory: 0,
            zip_file_comment: self.comment.clone(),
            number_of_files_on_this_disk: number_of_files,
            number_of_files,
            central_directory_size: central_size.min(spec::ZIP64_BYTES_THR) as u32,
            central_directory_offset: central_start.min(spec::ZIP64_BYTES_THR) as u32,
        };

        footer.write(writer)?;
        Ok(central_start)
    }

    fn index_by_name(&self, name: &str) -> ZipResult<usize> {
        Ok(*self.files_by_name.get(name).ok_or(ZipError::FileNotFound)?)
    }

    /// Adds another entry to the central directory referring to the same content as an existing
    /// entry. The file's local-file header will still refer to it by its original name, so
    /// unzipping the file will technically be unspecified behavior. [ZipArchive] ignores the
    /// filename in the local-file header and treat the central directory as authoritative. However,
    /// some other software (e.g. Minecraft) will refuse to extract a file copied this way.
    pub fn shallow_copy_file(&mut self, src_name: &str, dest_name: &str) -> ZipResult<()> {
        self.finish_file()?;
        let src_index = self.index_by_name(src_name)?;
        let mut dest_data = self.files[src_index].to_owned();
        dest_data.file_name = dest_name.into();
        self.insert_file_data(dest_data)?;
        Ok(())
    }

    /// Like `shallow_copy_file`, but uses Path arguments.
    ///
    /// This function ensures that the '/' path separator is used and normalizes `.` and `..`. It
    /// ignores any `..` or Windows drive letter that would produce a path outside the ZIP file's
    /// root.
    pub fn shallow_copy_file_from_path<T: AsRef<Path>, U: AsRef<Path>>(
        &mut self,
        src_path: T,
        dest_path: U,
    ) -> ZipResult<()> {
        self.shallow_copy_file(&path_to_string(src_path), &path_to_string(dest_path))
    }
}

impl<W: Write + Seek> Drop for ZipWriter<W> {
    fn drop(&mut self) {
        if !self.inner.is_closed() {
            if let Err(e) = self.finalize() {
                let _ = write!(io::stderr(), "ZipWriter drop failed: {:?}", e);
            }
        }
    }
}

type SwitchWriterFunction<W> = Box<dyn FnOnce(MaybeEncrypted<W>) -> GenericZipWriter<W>>;

impl<W: Write + Seek> GenericZipWriter<W> {
    fn prepare_next_writer(
        &self,
        compression: CompressionMethod,
        compression_level: Option<i64>,
        #[cfg(feature = "deflate-zopfli")] zopfli_buffer_size: Option<usize>,
    ) -> ZipResult<SwitchWriterFunction<W>> {
        if let Closed = self {
            return Err(
                io::Error::new(io::ErrorKind::BrokenPipe, "ZipWriter was already closed").into(),
            );
        }

        {
            #[allow(deprecated)]
            #[allow(unreachable_code)]
            match compression {
                Stored => {
                    if compression_level.is_some() {
                        Err(ZipError::UnsupportedArchive(
                            "Unsupported compression level",
                        ))
                    } else {
                        Ok(Box::new(|bare| Storer(bare)))
                    }
                }
                #[cfg(feature = "_deflate-any")]
                CompressionMethod::Deflated => {
                    let default = if cfg!(feature = "deflate-zopfli") {
                        24
                    } else {
                        Compression::default().level() as i64
                    };

                    let level = clamp_opt(
                        compression_level.unwrap_or(default),
                        deflate_compression_level_range(),
                    )
                    .ok_or(ZipError::UnsupportedArchive(
                        "Unsupported compression level",
                    ))? as u32;

                    #[cfg(feature = "deflate-zopfli")]
                    {
                        let best_non_zopfli = Compression::best().level();
                        if level > best_non_zopfli {
                            let options = Options {
                                iteration_count: NonZeroU64::try_from(
                                    (level - best_non_zopfli) as u64,
                                )
                                .unwrap(),
                                ..Default::default()
                            };
                            return Ok(Box::new(move |bare| match zopfli_buffer_size {
                                Some(size) => GenericZipWriter::BufferedZopfliDeflater(
                                    BufWriter::with_capacity(
                                        size,
                                        zopfli::DeflateEncoder::new(
                                            options,
                                            Default::default(),
                                            bare,
                                        ),
                                    ),
                                ),
                                None => GenericZipWriter::ZopfliDeflater(
                                    zopfli::DeflateEncoder::new(options, Default::default(), bare),
                                ),
                            }));
                        }
                    }

                    #[cfg(any(
                        feature = "deflate",
                        feature = "deflate-zlib",
                        feature = "deflate-zlib-ng",
                    ))]
                    {
                        return Ok(Box::new(move |bare| {
                            GenericZipWriter::Deflater(DeflateEncoder::new(
                                bare,
                                Compression::new(level),
                            ))
                        }));
                    }
                    unreachable!()
                }
                #[cfg(feature = "deflate64")]
                CompressionMethod::Deflate64 => Err(ZipError::UnsupportedArchive(
                    "Compressing Deflate64 is not supported",
                )),
                #[cfg(feature = "bzip2")]
                CompressionMethod::Bzip2 => {
                    let level = clamp_opt(
                        compression_level.unwrap_or(bzip2::Compression::default().level() as i64),
                        bzip2_compression_level_range(),
                    )
                    .ok_or(ZipError::UnsupportedArchive(
                        "Unsupported compression level",
                    ))? as u32;
                    Ok(Box::new(move |bare| {
                        GenericZipWriter::Bzip2(BzEncoder::new(
                            bare,
                            bzip2::Compression::new(level),
                        ))
                    }))
                }
                CompressionMethod::AES => Err(ZipError::UnsupportedArchive(
                    "AES compression is not supported for writing",
                )),
                #[cfg(feature = "zstd")]
                CompressionMethod::Zstd => {
                    let level = clamp_opt(
                        compression_level.unwrap_or(zstd::DEFAULT_COMPRESSION_LEVEL as i64),
                        zstd::compression_level_range(),
                    )
                    .ok_or(ZipError::UnsupportedArchive(
                        "Unsupported compression level",
                    ))?;
                    Ok(Box::new(move |bare| {
                        GenericZipWriter::Zstd(ZstdEncoder::new(bare, level as i32).unwrap())
                    }))
                }
                #[cfg(feature = "lzma")]
                CompressionMethod::Lzma => {
                    Err(UnsupportedArchive("LZMA isn't supported for compression"))
                }
                CompressionMethod::Unsupported(..) => {
                    Err(ZipError::UnsupportedArchive("Unsupported compression"))
                }
            }
        }
    }

    fn switch_to(&mut self, make_new_self: SwitchWriterFunction<W>) -> ZipResult<()> {
        let bare = match mem::replace(self, Closed) {
            Storer(w) => w,
            #[cfg(any(
                feature = "deflate",
                feature = "deflate-zlib",
                feature = "deflate-zlib-ng"
            ))]
            GenericZipWriter::Deflater(w) => w.finish()?,
            #[cfg(feature = "deflate-zopfli")]
            GenericZipWriter::ZopfliDeflater(w) => w.finish()?,
            #[cfg(feature = "deflate-zopfli")]
            GenericZipWriter::BufferedZopfliDeflater(w) => w.into_inner()?.finish()?,
            #[cfg(feature = "bzip2")]
            GenericZipWriter::Bzip2(w) => w.finish()?,
            #[cfg(feature = "zstd")]
            GenericZipWriter::Zstd(w) => w.finish()?,
            Closed => {
                return Err(io::Error::new(
                    io::ErrorKind::BrokenPipe,
                    "ZipWriter was already closed",
                )
                .into());
            }
        };
        *self = make_new_self(bare);
        Ok(())
    }

    fn ref_mut(&mut self) -> Option<&mut dyn Write> {
        match self {
            Storer(ref mut w) => Some(w as &mut dyn Write),
            #[cfg(any(
                feature = "deflate",
                feature = "deflate-zlib",
                feature = "deflate-zlib-ng"
            ))]
            GenericZipWriter::Deflater(ref mut w) => Some(w as &mut dyn Write),
            #[cfg(feature = "deflate-zopfli")]
            GenericZipWriter::ZopfliDeflater(w) => Some(w as &mut dyn Write),
            #[cfg(feature = "deflate-zopfli")]
            GenericZipWriter::BufferedZopfliDeflater(w) => Some(w as &mut dyn Write),
            #[cfg(feature = "bzip2")]
            GenericZipWriter::Bzip2(ref mut w) => Some(w as &mut dyn Write),
            #[cfg(feature = "zstd")]
            GenericZipWriter::Zstd(ref mut w) => Some(w as &mut dyn Write),
            Closed => None,
        }
    }

    const fn is_closed(&self) -> bool {
        matches!(*self, GenericZipWriter::Closed)
    }

    fn get_plain(&mut self) -> &mut W {
        match *self {
            Storer(MaybeEncrypted::Unencrypted(ref mut w)) => w,
            _ => panic!("Should have switched to stored and unencrypted beforehand"),
        }
    }

    fn unwrap(self) -> W {
        match self {
            Storer(MaybeEncrypted::Unencrypted(w)) => w,
            _ => panic!("Should have switched to stored and unencrypted beforehand"),
        }
    }
}

#[cfg(feature = "_deflate-any")]
fn deflate_compression_level_range() -> std::ops::RangeInclusive<i64> {
    let min = if cfg!(feature = "deflate")
        || cfg!(feature = "deflate-zlib")
        || cfg!(feature = "deflate-zlib-ng")
    {
        Compression::none().level() as i64
    } else {
        Compression::best().level() as i64 + 1
    };

    let max = Compression::best().level() as i64
        + if cfg!(feature = "deflate-zopfli") {
            u8::MAX as i64
        } else {
            0
        };

    min..=max
}

#[cfg(feature = "bzip2")]
fn bzip2_compression_level_range() -> std::ops::RangeInclusive<i64> {
    let min = bzip2::Compression::fast().level() as i64;
    let max = bzip2::Compression::best().level() as i64;
    min..=max
}

#[cfg(any(feature = "_deflate-any", feature = "bzip2", feature = "zstd"))]
fn clamp_opt<T: Ord + Copy, U: Ord + Copy + TryFrom<T>>(
    value: T,
    range: std::ops::RangeInclusive<U>,
) -> Option<T> {
    if range.contains(&value.try_into().ok()?) {
        Some(value)
    } else {
        None
    }
}

fn update_local_file_header<T: Write + Seek>(writer: &mut T, file: &ZipFileData) -> ZipResult<()> {
    const CRC32_OFFSET: u64 = 14;
    writer.seek(SeekFrom::Start(file.header_start + CRC32_OFFSET))?;
    writer.write_u32::<LittleEndian>(file.crc32)?;
    if file.large_file {
        update_local_zip64_extra_field(writer, file)?;
    } else {
        // check compressed size as well as it can also be slightly larger than uncompressed size
        if file.compressed_size > spec::ZIP64_BYTES_THR {
            return Err(ZipError::Io(io::Error::new(
                io::ErrorKind::Other,
                "Large file option has not been set",
            )));
        }
        writer.write_u32::<LittleEndian>(file.compressed_size as u32)?;
        // uncompressed size is already checked on write to catch it as soon as possible
        writer.write_u32::<LittleEndian>(file.uncompressed_size as u32)?;
    }
    Ok(())
}

fn write_central_directory_header<T: Write>(writer: &mut T, file: &ZipFileData) -> ZipResult<()> {
    // buffer zip64 extra field to determine its variable length
    let mut zip64_extra_field = [0; 28];
    let zip64_extra_field_length =
        write_central_zip64_extra_field(&mut zip64_extra_field.as_mut(), file)?;

    // central file header signature
    writer.write_u32::<LittleEndian>(spec::CENTRAL_DIRECTORY_HEADER_SIGNATURE)?;
    // version made by
    let version_made_by = (file.system as u16) << 8 | (file.version_made_by as u16);
    writer.write_u16::<LittleEndian>(version_made_by)?;
    // version needed to extract
    writer.write_u16::<LittleEndian>(file.version_needed())?;
    // general purpose bit flag
    let flag = if !file.file_name.is_ascii() {
        1u16 << 11
    } else {
        0
    } | if file.encrypted { 1u16 << 0 } else { 0 };
    writer.write_u16::<LittleEndian>(flag)?;
    // compression method
    #[allow(deprecated)]
    writer.write_u16::<LittleEndian>(file.compression_method.to_u16())?;
    // last mod file time + date
    writer.write_u16::<LittleEndian>(file.last_modified_time.timepart())?;
    writer.write_u16::<LittleEndian>(file.last_modified_time.datepart())?;
    // crc-32
    writer.write_u32::<LittleEndian>(file.crc32)?;
    // compressed size
    writer.write_u32::<LittleEndian>(file.compressed_size.min(spec::ZIP64_BYTES_THR) as u32)?;
    // uncompressed size
    writer.write_u32::<LittleEndian>(file.uncompressed_size.min(spec::ZIP64_BYTES_THR) as u32)?;
    // file name length
    writer.write_u16::<LittleEndian>(file.file_name.as_bytes().len() as u16)?;
    // extra field length
    writer.write_u16::<LittleEndian>(
        zip64_extra_field_length
            + file.extra_field_len() as u16
            + file.central_extra_field_len() as u16,
    )?;
    // file comment length
    writer.write_u16::<LittleEndian>(0)?;
    // disk number start
    writer.write_u16::<LittleEndian>(0)?;
    // internal file attributes
    writer.write_u16::<LittleEndian>(0)?;
    // external file attributes
    writer.write_u32::<LittleEndian>(file.external_attributes)?;
    // relative offset of local header
    writer.write_u32::<LittleEndian>(file.header_start.min(spec::ZIP64_BYTES_THR) as u32)?;
    // file name
    writer.write_all(file.file_name.as_bytes())?;
    // zip64 extra field
    writer.write_all(&zip64_extra_field[..zip64_extra_field_length as usize])?;
    // extra field
    if let Some(extra_field) = &file.extra_field {
        writer.write_all(extra_field)?;
    }
    if let Some(central_extra_field) = &file.central_extra_field {
        writer.write_all(central_extra_field)?;
    }
    // file comment
    // <none>

    Ok(())
}

fn validate_extra_data(header_id: u16, data: &[u8]) -> ZipResult<()> {
    if data.len() > u16::MAX as usize {
        return Err(ZipError::Io(io::Error::new(
            io::ErrorKind::Other,
            "Extra-data field can't exceed u16::MAX bytes",
        )));
    }
    if header_id == 0x0001 {
        return Err(ZipError::Io(io::Error::new(
            io::ErrorKind::Other,
            "No custom ZIP64 extra data allowed",
        )));
    }

    #[cfg(not(feature = "unreserved"))]
    {
        if header_id <= 31
            || EXTRA_FIELD_MAPPING
                .iter()
                .any(|&mapped| mapped == header_id)
        {
            return Err(ZipError::Io(io::Error::new(
                io::ErrorKind::Other,
                format!(
                    "Extra data header ID {header_id:#06} requires crate feature \"unreserved\"",
                ),
            )));
        }
    }

    Ok(())
}

fn write_local_zip64_extra_field<T: Write>(writer: &mut T, file: &ZipFileData) -> ZipResult<()> {
    // This entry in the Local header MUST include BOTH original
    // and compressed file size fields.
    writer.write_u16::<LittleEndian>(0x0001)?;
    writer.write_u16::<LittleEndian>(16)?;
    writer.write_u64::<LittleEndian>(file.uncompressed_size)?;
    writer.write_u64::<LittleEndian>(file.compressed_size)?;
    // Excluded fields:
    // u32: disk start number
    Ok(())
}

fn update_local_zip64_extra_field<T: Write + Seek>(
    writer: &mut T,
    file: &ZipFileData,
) -> ZipResult<()> {
    let zip64_extra_field = file.header_start + 30 + file.file_name.as_bytes().len() as u64;
    writer.seek(SeekFrom::Start(zip64_extra_field + 4))?;
    writer.write_u64::<LittleEndian>(file.uncompressed_size)?;
    writer.write_u64::<LittleEndian>(file.compressed_size)?;
    // Excluded fields:
    // u32: disk start number
    Ok(())
}

fn write_central_zip64_extra_field<T: Write>(writer: &mut T, file: &ZipFileData) -> ZipResult<u16> {
    // The order of the fields in the zip64 extended
    // information record is fixed, but the fields MUST
    // only appear if the corresponding Local or Central
    // directory record field is set to 0xFFFF or 0xFFFFFFFF.
    let mut size = 0;
    let uncompressed_size = file.uncompressed_size > spec::ZIP64_BYTES_THR;
    let compressed_size = file.compressed_size > spec::ZIP64_BYTES_THR;
    let header_start = file.header_start > spec::ZIP64_BYTES_THR;
    if uncompressed_size {
        size += 8;
    }
    if compressed_size {
        size += 8;
    }
    if header_start {
        size += 8;
    }
    if size > 0 {
        writer.write_u16::<LittleEndian>(0x0001)?;
        writer.write_u16::<LittleEndian>(size)?;
        size += 4;

        if uncompressed_size {
            writer.write_u64::<LittleEndian>(file.uncompressed_size)?;
        }
        if compressed_size {
            writer.write_u64::<LittleEndian>(file.compressed_size)?;
        }
        if header_start {
            writer.write_u64::<LittleEndian>(file.header_start)?;
        }
        // Excluded fields:
        // u32: disk start number
    }
    Ok(size)
}

#[cfg(not(feature = "unreserved"))]
const EXTRA_FIELD_MAPPING: [u16; 49] = [
    0x0001, 0x0007, 0x0008, 0x0009, 0x000a, 0x000c, 0x000d, 0x000e, 0x000f, 0x0014, 0x0015, 0x0016,
    0x0017, 0x0018, 0x0019, 0x0020, 0x0021, 0x0022, 0x0023, 0x0065, 0x0066, 0x4690, 0x07c8, 0x2605,
    0x2705, 0x2805, 0x334d, 0x4341, 0x4453, 0x4704, 0x470f, 0x4b46, 0x4c41, 0x4d49, 0x4f4c, 0x5356,
    0x5455, 0x554e, 0x5855, 0x6375, 0x6542, 0x7075, 0x756e, 0x7855, 0xa11e, 0xa220, 0xfd4a, 0x9901,
    0x9902,
];

#[cfg(test)]
mod test {
    use super::{FileOptions, ZipWriter};
    use crate::compression::CompressionMethod;
    use crate::result::ZipResult;
    use crate::types::DateTime;
    use crate::write::SimpleFileOptions;
    use crate::CompressionMethod::Stored;
    use crate::ZipArchive;
    use std::io;
    use std::io::{Cursor, Read, Write};
    use std::path::PathBuf;

    #[test]
    fn write_empty_zip() {
        let mut writer = ZipWriter::new(io::Cursor::new(Vec::new()));
        writer.set_comment("ZIP");
        let result = writer.finish().unwrap();
        assert_eq!(result.get_ref().len(), 25);
        assert_eq!(
            *result.get_ref(),
            [80, 75, 5, 6, 0, 0, 0, 0, 0, 0, 0, 0, 0, 0, 0, 0, 0, 0, 0, 0, 3, 0, 90, 73, 80]
        );
    }

    #[test]
    fn unix_permissions_bitmask() {
        // unix_permissions() throws away upper bits.
        let options = SimpleFileOptions::default().unix_permissions(0o120777);
        assert_eq!(options.permissions, Some(0o777));
    }

    #[test]
    fn write_zip_dir() {
        let mut writer = ZipWriter::new(io::Cursor::new(Vec::new()));
        writer
            .add_directory(
                "test",
                SimpleFileOptions::default().last_modified_time(
                    DateTime::from_date_and_time(2018, 8, 15, 20, 45, 6).unwrap(),
                ),
            )
            .unwrap();
        assert!(writer
            .write(b"writing to a directory is not allowed, and will not write any data")
            .is_err());
        let result = writer.finish().unwrap();
        assert_eq!(result.get_ref().len(), 108);
        assert_eq!(
            *result.get_ref(),
            &[
                80u8, 75, 3, 4, 20, 0, 0, 0, 0, 0, 163, 165, 15, 77, 0, 0, 0, 0, 0, 0, 0, 0, 0, 0,
                0, 0, 5, 0, 0, 0, 116, 101, 115, 116, 47, 80, 75, 1, 2, 46, 3, 20, 0, 0, 0, 0, 0,
                163, 165, 15, 77, 0, 0, 0, 0, 0, 0, 0, 0, 0, 0, 0, 0, 5, 0, 0, 0, 0, 0, 0, 0, 0, 0,
                0, 0, 237, 65, 0, 0, 0, 0, 116, 101, 115, 116, 47, 80, 75, 5, 6, 0, 0, 0, 0, 1, 0,
                1, 0, 51, 0, 0, 0, 35, 0, 0, 0, 0, 0,
            ] as &[u8]
        );
    }

    #[test]
    fn write_symlink_simple() {
        let mut writer = ZipWriter::new(io::Cursor::new(Vec::new()));
        writer
            .add_symlink(
                "name",
                "target",
                SimpleFileOptions::default().last_modified_time(
                    DateTime::from_date_and_time(2018, 8, 15, 20, 45, 6).unwrap(),
                ),
            )
            .unwrap();
        assert!(writer
            .write(b"writing to a symlink is not allowed and will not write any data")
            .is_err());
        let result = writer.finish().unwrap();
        assert_eq!(result.get_ref().len(), 112);
        assert_eq!(
            *result.get_ref(),
            &[
                80u8, 75, 3, 4, 20, 0, 0, 0, 0, 0, 163, 165, 15, 77, 252, 47, 111, 70, 6, 0, 0, 0,
                6, 0, 0, 0, 4, 0, 0, 0, 110, 97, 109, 101, 116, 97, 114, 103, 101, 116, 80, 75, 1,
                2, 46, 3, 20, 0, 0, 0, 0, 0, 163, 165, 15, 77, 252, 47, 111, 70, 6, 0, 0, 0, 6, 0,
                0, 0, 4, 0, 0, 0, 0, 0, 0, 0, 0, 0, 0, 0, 255, 161, 0, 0, 0, 0, 110, 97, 109, 101,
                80, 75, 5, 6, 0, 0, 0, 0, 1, 0, 1, 0, 50, 0, 0, 0, 40, 0, 0, 0, 0, 0
            ] as &[u8],
        );
    }

    #[test]
    fn test_path_normalization() {
        let mut path = PathBuf::new();
        path.push("foo");
        path.push("bar");
        path.push("..");
        path.push(".");
        path.push("example.txt");
        let mut writer = ZipWriter::new(io::Cursor::new(Vec::new()));
        writer
            .start_file_from_path(path, SimpleFileOptions::default())
            .unwrap();
        let archive = ZipArchive::new(writer.finish().unwrap()).unwrap();
        assert_eq!(Some("/foo/example.txt"), archive.name_for_index(0));
    }

    #[test]
    fn write_symlink_wonky_paths() {
        let mut writer = ZipWriter::new(io::Cursor::new(Vec::new()));
        writer
            .add_symlink(
                "directory\\link",
                "/absolute/symlink\\with\\mixed/slashes",
                SimpleFileOptions::default().last_modified_time(
                    DateTime::from_date_and_time(2018, 8, 15, 20, 45, 6).unwrap(),
                ),
            )
            .unwrap();
        assert!(writer
            .write(b"writing to a symlink is not allowed and will not write any data")
            .is_err());
        let result = writer.finish().unwrap();
        assert_eq!(result.get_ref().len(), 162);
        assert_eq!(
            *result.get_ref(),
            &[
                80u8, 75, 3, 4, 20, 0, 0, 0, 0, 0, 163, 165, 15, 77, 95, 41, 81, 245, 36, 0, 0, 0,
                36, 0, 0, 0, 14, 0, 0, 0, 100, 105, 114, 101, 99, 116, 111, 114, 121, 92, 108, 105,
                110, 107, 47, 97, 98, 115, 111, 108, 117, 116, 101, 47, 115, 121, 109, 108, 105,
                110, 107, 92, 119, 105, 116, 104, 92, 109, 105, 120, 101, 100, 47, 115, 108, 97,
                115, 104, 101, 115, 80, 75, 1, 2, 46, 3, 20, 0, 0, 0, 0, 0, 163, 165, 15, 77, 95,
                41, 81, 245, 36, 0, 0, 0, 36, 0, 0, 0, 14, 0, 0, 0, 0, 0, 0, 0, 0, 0, 0, 0, 255,
                161, 0, 0, 0, 0, 100, 105, 114, 101, 99, 116, 111, 114, 121, 92, 108, 105, 110,
                107, 80, 75, 5, 6, 0, 0, 0, 0, 1, 0, 1, 0, 60, 0, 0, 0, 80, 0, 0, 0, 0, 0
            ] as &[u8],
        );
    }

    #[test]
    fn write_mimetype_zip() {
        let mut writer = ZipWriter::new(io::Cursor::new(Vec::new()));
        let options = FileOptions {
            compression_method: CompressionMethod::Stored,
            compression_level: None,
            last_modified_time: DateTime::default(),
            permissions: Some(33188),
            large_file: false,
            encrypt_with: None,
            extended_options: (),
            alignment: 1,
            #[cfg(feature = "deflate-zopfli")]
            zopfli_buffer_size: None,
        };
        writer.start_file("mimetype", options).unwrap();
        writer
            .write_all(b"application/vnd.oasis.opendocument.text")
            .unwrap();
        let result = writer.finish().unwrap();

        assert_eq!(result.get_ref().len(), 153);
        let mut v = Vec::new();
        v.extend_from_slice(include_bytes!("../tests/data/mimetype.zip"));
        assert_eq!(result.get_ref(), &v);
    }

    const RT_TEST_TEXT: &str = "And I can't stop thinking about the moments that I lost to you\
                            And I can't stop thinking of things I used to do\
                            And I can't stop making bad decisions\
                            And I can't stop eating stuff you make me chew\
                            I put on a smile like you wanna see\
                            Another day goes by that I long to be like you";
    const RT_TEST_FILENAME: &str = "subfolder/sub-subfolder/can't_stop.txt";
    const SECOND_FILENAME: &str = "different_name.xyz";
    const THIRD_FILENAME: &str = "third_name.xyz";

    #[test]
    fn test_shallow_copy() {
        let mut writer = ZipWriter::new(io::Cursor::new(Vec::new()));
        let options = FileOptions {
            compression_method: CompressionMethod::default(),
            compression_level: None,
            last_modified_time: DateTime::default(),
            permissions: Some(33188),
            large_file: false,
            encrypt_with: None,
            extended_options: (),
            alignment: 0,
            #[cfg(feature = "deflate-zopfli")]
            zopfli_buffer_size: None,
        };
        writer.start_file(RT_TEST_FILENAME, options).unwrap();
        writer.write_all(RT_TEST_TEXT.as_ref()).unwrap();
        writer
            .shallow_copy_file(RT_TEST_FILENAME, SECOND_FILENAME)
            .unwrap();
        writer
            .shallow_copy_file(RT_TEST_FILENAME, SECOND_FILENAME)
            .expect_err("Duplicate filename");
        let zip = writer.finish().unwrap();
        let mut writer = ZipWriter::new_append(zip).unwrap();
        writer
            .shallow_copy_file(SECOND_FILENAME, SECOND_FILENAME)
            .expect_err("Duplicate filename");
        let zip = writer.finish().unwrap();
        let mut reader = ZipArchive::new(zip).unwrap();
        let mut file_names: Vec<&str> = reader.file_names().collect();
        file_names.sort();
        let mut expected_file_names = vec![RT_TEST_FILENAME, SECOND_FILENAME];
        expected_file_names.sort();
        assert_eq!(file_names, expected_file_names);
        let mut first_file_content = String::new();
        reader
            .by_name(RT_TEST_FILENAME)
            .unwrap()
            .read_to_string(&mut first_file_content)
            .unwrap();
        assert_eq!(first_file_content, RT_TEST_TEXT);
        let mut second_file_content = String::new();
        reader
            .by_name(SECOND_FILENAME)
            .unwrap()
            .read_to_string(&mut second_file_content)
            .unwrap();
        assert_eq!(second_file_content, RT_TEST_TEXT);
    }

    #[test]
    fn test_deep_copy() {
        let mut writer = ZipWriter::new(io::Cursor::new(Vec::new()));
        let options = FileOptions {
            compression_method: CompressionMethod::default(),
            compression_level: None,
            last_modified_time: DateTime::default(),
            permissions: Some(33188),
            large_file: false,
            encrypt_with: None,
            extended_options: (),
            alignment: 0,
            #[cfg(feature = "deflate-zopfli")]
            zopfli_buffer_size: None,
        };
        writer.start_file(RT_TEST_FILENAME, options).unwrap();
        writer.write_all(RT_TEST_TEXT.as_ref()).unwrap();
        writer
            .deep_copy_file(RT_TEST_FILENAME, SECOND_FILENAME)
            .unwrap();
        let zip = writer.finish().unwrap();
        let mut writer = ZipWriter::new_append(zip).unwrap();
        writer
            .deep_copy_file(RT_TEST_FILENAME, THIRD_FILENAME)
            .unwrap();
        let zip = writer.finish().unwrap();
        let mut reader = ZipArchive::new(zip).unwrap();
        let mut file_names: Vec<&str> = reader.file_names().collect();
        file_names.sort();
        let mut expected_file_names = vec![RT_TEST_FILENAME, SECOND_FILENAME, THIRD_FILENAME];
        expected_file_names.sort();
        assert_eq!(file_names, expected_file_names);
        let mut first_file_content = String::new();
        reader
            .by_name(RT_TEST_FILENAME)
            .unwrap()
            .read_to_string(&mut first_file_content)
            .unwrap();
        assert_eq!(first_file_content, RT_TEST_TEXT);
        let mut second_file_content = String::new();
        reader
            .by_name(SECOND_FILENAME)
            .unwrap()
            .read_to_string(&mut second_file_content)
            .unwrap();
        assert_eq!(second_file_content, RT_TEST_TEXT);
    }

    #[test]
    fn duplicate_filenames() {
        let mut writer = ZipWriter::new(io::Cursor::new(Vec::new()));
        writer
            .start_file("foo/bar/test", SimpleFileOptions::default())
            .unwrap();
        writer
            .write_all("The quick brown 🦊 jumps over the lazy 🐕".as_bytes())
            .unwrap();
        writer
            .start_file("foo/bar/test", SimpleFileOptions::default())
            .expect_err("Expected duplicate filename not to be allowed");
    }

    #[test]
    fn test_filename_looks_like_zip64_locator() {
        let mut writer = ZipWriter::new(io::Cursor::new(Vec::new()));
        writer
            .start_file(
                "PK\u{6}\u{7}\0\0\0\u{11}\0\0\0\0\0\0\0\0\0\0\0\0",
                SimpleFileOptions::default(),
            )
            .unwrap();
        let zip = writer.finish().unwrap();
        let _ = ZipArchive::new(zip).unwrap();
    }

    #[test]
    fn test_filename_looks_like_zip64_locator_2() {
        let mut writer = ZipWriter::new(io::Cursor::new(Vec::new()));
        writer
            .start_file(
                "PK\u{6}\u{6}\0\0\0\0\0\0\0\0\0\0PK\u{6}\u{7}\0\0\0\0\0\0\0\0\0\0\0\0\0\0\0\0",
                SimpleFileOptions::default(),
            )
            .unwrap();
        let zip = writer.finish().unwrap();
        println!("{:02x?}", zip.get_ref());
        let _ = ZipArchive::new(zip).unwrap();
    }

    #[test]
    fn test_filename_looks_like_zip64_locator_2a() {
        let mut writer = ZipWriter::new(io::Cursor::new(Vec::new()));
        writer
            .start_file(
                "PK\u{6}\u{6}PK\u{6}\u{7}\0\0\0\0\0\0\0\0\0\0\0\0\0\0\0\0",
                SimpleFileOptions::default(),
            )
            .unwrap();
        let zip = writer.finish().unwrap();
        println!("{:02x?}", zip.get_ref());
        let _ = ZipArchive::new(zip).unwrap();
    }

    #[test]
    fn test_filename_looks_like_zip64_locator_3() {
        let mut writer = ZipWriter::new(io::Cursor::new(Vec::new()));
        writer
            .start_file("\0PK\u{6}\u{6}", SimpleFileOptions::default())
            .unwrap();
        writer
            .start_file(
                "\0\u{4}\0\0PK\u{6}\u{7}\0\0\0\0\0\0\0\0\0\0\0\0\0\0\0\u{3}",
                SimpleFileOptions::default(),
            )
            .unwrap();
        let zip = writer.finish().unwrap();
        println!("{:02x?}", zip.get_ref());
        let _ = ZipArchive::new(zip).unwrap();
    }

    #[test]
    fn test_filename_looks_like_zip64_locator_4() {
        let mut writer = ZipWriter::new(io::Cursor::new(Vec::new()));
        writer
            .start_file("PK\u{6}\u{6}", SimpleFileOptions::default())
            .unwrap();
        writer
            .start_file("\0\0\0\0\0\0", SimpleFileOptions::default())
            .unwrap();
        writer
            .start_file("\0", SimpleFileOptions::default())
            .unwrap();
        writer.start_file("", SimpleFileOptions::default()).unwrap();
        writer
            .start_file("\0\0", SimpleFileOptions::default())
            .unwrap();
        writer
            .start_file(
                "\0\0\0PK\u{6}\u{7}\0\0\0\0\0\0\0\0\0\0\0\0\0\0\0\0",
                SimpleFileOptions::default(),
            )
            .unwrap();
        let zip = writer.finish().unwrap();
        println!("{:02x?}", zip.get_ref());
        let _ = ZipArchive::new(zip).unwrap();
    }

    #[test]
    fn test_filename_looks_like_zip64_locator_5() -> ZipResult<()> {
        let mut writer = ZipWriter::new(io::Cursor::new(Vec::new()));
        writer
            .add_directory("", SimpleFileOptions::default().with_alignment(21))
            .unwrap();
        let mut writer = ZipWriter::new_append(writer.finish().unwrap()).unwrap();
        writer.shallow_copy_file("/", "").unwrap();
        writer.shallow_copy_file("", "\0").unwrap();
        writer.shallow_copy_file("\0", "PK\u{6}\u{6}").unwrap();
        let mut writer = ZipWriter::new_append(writer.finish().unwrap()).unwrap();
        writer
            .start_file("\0\0\0\0\0\0", SimpleFileOptions::default())
            .unwrap();
        let mut writer = ZipWriter::new_append(writer.finish().unwrap()).unwrap();
        writer
            .start_file(
                "#PK\u{6}\u{7}\0\0\0\0\0\0\0\0\0\0\0\0\0\0\0\0",
                SimpleFileOptions::default(),
            )
            .unwrap();
        let zip = writer.finish().unwrap();
        println!("{:02x?}", zip.get_ref());
        let _ = ZipArchive::new(zip).unwrap();
        Ok(())
    }

    #[test]
    fn remove_shallow_copy_keeps_original() -> ZipResult<()> {
        let mut writer = ZipWriter::new(io::Cursor::new(Vec::new()));
        writer
            .start_file("original", SimpleFileOptions::default())
            .unwrap();
        writer.write_all(RT_TEST_TEXT.as_bytes()).unwrap();
        writer
            .shallow_copy_file("original", "shallow_copy")
            .unwrap();
        writer.abort_file().unwrap();
        let mut zip = ZipArchive::new(writer.finish().unwrap()).unwrap();
        let mut file = zip.by_name("original").unwrap();
        let mut contents = Vec::new();
        file.read_to_end(&mut contents).unwrap();
        assert_eq!(RT_TEST_TEXT.as_bytes(), contents);
        Ok(())
    }

    #[test]
    fn remove_encrypted_file() -> ZipResult<()> {
        let mut writer = ZipWriter::new(io::Cursor::new(Vec::new()));
        let first_file_options = SimpleFileOptions::default()
            .with_alignment(65535)
            .with_deprecated_encryption(b"Password");
        writer.start_file("", first_file_options).unwrap();
        writer.abort_file().unwrap();
        let zip = writer.finish().unwrap();
        let mut writer = ZipWriter::new(zip);
        writer.start_file("", SimpleFileOptions::default()).unwrap();
        Ok(())
    }

    #[test]
    fn remove_encrypted_aligned_symlink() -> ZipResult<()> {
        let mut options = SimpleFileOptions::default();
        options = options.with_deprecated_encryption(b"Password");
        options.alignment = 65535;
        let mut writer = ZipWriter::new(io::Cursor::new(Vec::new()));
        writer.add_symlink("", "s\t\0\0ggggg\0\0", options).unwrap();
        writer.abort_file().unwrap();
        let zip = writer.finish().unwrap();
        println!("{:0>2x?}", zip.get_ref());
        let mut writer = ZipWriter::new_append(zip).unwrap();
        writer.start_file("", SimpleFileOptions::default()).unwrap();
        Ok(())
    }

    #[cfg(feature = "deflate-zopfli")]
    #[test]
    fn zopfli_empty_write() -> ZipResult<()> {
        let mut options = SimpleFileOptions::default();
        options = options
            .compression_method(CompressionMethod::default())
            .compression_level(Some(264));
        let mut writer = ZipWriter::new(io::Cursor::new(Vec::new()));
        writer.start_file("", options).unwrap();
        writer.write_all(&[]).unwrap();
        writer.write_all(&[]).unwrap();
        Ok(())
    }

    #[test]
    fn crash_with_no_features() -> ZipResult<()> {
        const ORIGINAL_FILE_NAME: &str = "PK\u{6}\u{6}\0\0\0\0\0\0\0\0\0\u{2}g\0\0\0\0\0\0\0\0\0\0\0\0\0\0\0\0\0\u{1}\0\0\0\0\0\0\0\0\0\0PK\u{6}\u{7}\0\0\0\0\0\0\0\0\0\0\0\0\u{7}\0\t'";
        let mut writer = ZipWriter::new(io::Cursor::new(Vec::new()));
        let mut options = SimpleFileOptions::default();
        options = options
            .with_alignment(3584)
            .compression_method(CompressionMethod::Stored);
        writer.start_file(ORIGINAL_FILE_NAME, options)?;
        let archive = writer.finish()?;
        let mut writer = ZipWriter::new_append(archive)?;
        writer.shallow_copy_file(ORIGINAL_FILE_NAME, "\u{6}\\")?;
        writer.finish()?;
        Ok(())
    }

    #[test]
    fn test_alignment() {
        let page_size = 4096;
        let options = SimpleFileOptions::default()
            .compression_method(CompressionMethod::Stored)
            .with_alignment(page_size);
        let mut zip = ZipWriter::new(io::Cursor::new(Vec::new()));
        let contents = b"sleeping";
        let () = zip.start_file("sleep", options).unwrap();
        let _count = zip.write(&contents[..]).unwrap();
        let mut zip = ZipArchive::new(zip.finish().unwrap()).unwrap();
        let file = zip.by_index(0).unwrap();
        assert_eq!(file.name(), "sleep");
        assert_eq!(file.data_start(), page_size.into());
    }

    #[test]
    fn test_crash_short_read() {
        let mut writer = ZipWriter::new(Cursor::new(Vec::new()));
        let comment: Vec<u8> = vec![
            1, 80, 75, 5, 6, 237, 237, 237, 237, 237, 237, 237, 237, 44, 255, 191, 255, 255, 255,
            255, 255, 255, 255, 255, 16,
        ];
        writer.set_raw_comment(comment);
        let options = SimpleFileOptions::default()
            .compression_method(Stored)
            .with_alignment(11823);
        writer.start_file("", options).unwrap();
        writer.write_all(&[255, 255, 44, 255, 0]).unwrap();
        let written = writer.finish().unwrap();
        let _ = ZipWriter::new_append(written).unwrap();
    }
}<|MERGE_RESOLUTION|>--- conflicted
+++ resolved
@@ -639,7 +639,6 @@
         self.comment = comment;
     }
 
-<<<<<<< HEAD
     /// Get ZIP archive comment.
     pub fn get_comment(&mut self) -> Result<&str, Utf8Error> {
         from_utf8(self.get_raw_comment())
@@ -651,7 +650,8 @@
     /// is typically expected to be encoded in UTF-8
     pub const fn get_raw_comment(&self) -> &Vec<u8> {
         &self.comment
-=======
+    }
+
     /// Set the file length and crc32 manually.
     ///
     /// WARNING: This overwrites the internal crc32 calculation. It should only be used in case
@@ -666,7 +666,6 @@
         self.stats.hasher = crc32fast::Hasher::new_with_initial_len(crc32, length);
         self.stats.bytes_written = length;
         Ok(())
->>>>>>> fae03388
     }
 
     /// Start a new file for with the requested options.
