--- conflicted
+++ resolved
@@ -22,23 +22,14 @@
 time = { version = "0.3.36", default-features = false }
 
 [dependencies]
-<<<<<<< HEAD
 aes = { version = "0.8.4", optional = true }
 byteorder = "1.5.0"
 bzip2 = { version = "0.4.4", optional = true }
 chrono = { version = "0.4.38", optional = true }
 constant_time_eq = { version = "0.3.0", optional = true }
+num_enum = "0.6.1"
 crc32fast = "1.4.0"
 flate2 = { version = "1.0.28", default-features = false, optional = true }
-=======
-aes = { version = "0.8.2", optional = true }
-byteorder = "1.4.3"
-bzip2 = { version = "0.4.3", optional = true }
-constant_time_eq = { version = "0.1.5", optional = true }
-num_enum = "0.6.1"
-crc32fast = "1.3.2"
-flate2 = { version = "1.0.23", default-features = false, optional = true }
->>>>>>> dc526772
 hmac = { version = "0.12.1", optional = true, features = ["reset"] }
 pbkdf2 = { version = "0.12.2", optional = true }
 sha1 = { version = "0.10.6", optional = true }
