--- conflicted
+++ resolved
@@ -1381,73 +1381,9 @@
         _ => return Err(ZipError::InvalidArchive("Invalid local file header")),
     }
 
-<<<<<<< HEAD
     let block = ZipLocalEntryBlock::interpret(block)?;
 
     let mut result = ZipFileData::from_local_block(block, reader)?;
-=======
-    let version_made_by = reader.read_u16_le()?;
-    let flags = reader.read_u16_le()?;
-    if flags & 1 == 1 {
-        return unsupported_zip_error("Encrypted files are not supported");
-    }
-    if flags & (1 << 3) == 1 << 3 {
-        // using_data_descriptor flag is set
-        return unsupported_zip_error("The file length is not available in the local header");
-    }
-    let is_utf8 = flags & (1 << 11) != 0;
-    #[allow(deprecated)]
-    let compression_method = CompressionMethod::from_u16(reader.read_u16_le()?);
-    let last_mod_time = reader.read_u16_le()?;
-    let last_mod_date = reader.read_u16_le()?;
-    let crc32 = reader.read_u32_le()?;
-    let compressed_size = reader.read_u32_le()?;
-    let uncompressed_size = reader.read_u32_le()?;
-    let file_name_length = reader.read_u16_le()? as usize;
-    let extra_field_length = reader.read_u16_le()? as usize;
-
-    let mut file_name_raw = vec![0; file_name_length];
-    reader.read_exact(&mut file_name_raw)?;
-    let mut extra_field = vec![0; extra_field_length];
-    reader.read_exact(&mut extra_field)?;
-
-    let file_name: Box<str> = match is_utf8 {
-        true => String::from_utf8_lossy(&file_name_raw).into(),
-        false => file_name_raw.clone().from_cp437().into(),
-    };
-
-    let mut result = ZipFileData {
-        system: System::from((version_made_by >> 8) as u8),
-        version_made_by: version_made_by as u8,
-        encrypted: flags & 1 == 1,
-        using_data_descriptor: false,
-        compression_method,
-        compression_level: None,
-        last_modified_time: DateTime::from_msdos(last_mod_date, last_mod_time),
-        crc32,
-        compressed_size: compressed_size as u64,
-        uncompressed_size: uncompressed_size as u64,
-        file_name,
-        file_name_raw: file_name_raw.into(),
-        extra_field: Some(Arc::new(extra_field)),
-        central_extra_field: None,
-        file_comment: String::with_capacity(0).into_boxed_str(), // file comment is only available in the central directory
-        // header_start and data start are not available, but also don't matter, since seeking is
-        // not available.
-        header_start: 0,
-        extra_data_start: None,
-        data_start: OnceLock::new(),
-        central_header_start: 0,
-        // The external_attributes field is only available in the central directory.
-        // We set this to zero, which should be valid as the docs state 'If input came
-        // from standard input, this field is set to zero.'
-        external_attributes: 0,
-        large_file: false,
-        aes_mode: None,
-        aes_extra_data_start: 0,
-        extra_fields: Vec::new(),
-    };
->>>>>>> 6c60c67d
 
     match parse_extra_field(&mut result) {
         Ok(..) | Err(ZipError::Io(..)) => {}
