<<<<<<< HEAD
use anyhow::Context;
=======
use clap::{Parser, ValueEnum};
>>>>>>> 1852e961
use std::io::prelude::*;
use zip::{result::ZipError, write::SimpleFileOptions};

use std::fs::File;
use std::path::{Path, PathBuf};
use walkdir::{DirEntry, WalkDir};

#[derive(Parser)]
#[command(about, long_about = None)]
struct Args {
    // Source directory
    source: PathBuf,
    // Destination zipfile 
    destination: PathBuf,
    // Compression method 
    #[arg(value_enum)]
    compression_method: CompressionMethod,
}

<<<<<<< HEAD
const METHOD_STORED: Option<zip::CompressionMethod> = Some(zip::CompressionMethod::Stored);

#[cfg(feature = "_deflate-any")]
const METHOD_DEFLATED: Option<zip::CompressionMethod> = Some(zip::CompressionMethod::Deflated);
#[cfg(not(feature = "_deflate-any"))]
const METHOD_DEFLATED: Option<zip::CompressionMethod> = None;

#[cfg(feature = "bzip2")]
const METHOD_BZIP2: Option<zip::CompressionMethod> = Some(zip::CompressionMethod::Bzip2);
#[cfg(not(feature = "bzip2"))]
const METHOD_BZIP2: Option<zip::CompressionMethod> = None;
=======
#[derive(Clone, ValueEnum)]
enum CompressionMethod {
    Stored,
    Deflated,
    DeflatedMiniz,
    DeflatedZlib,
    Bzip2,
    Zstd,
}
>>>>>>> 1852e961

fn main() {
    std::process::exit(real_main());
}

fn real_main() -> i32 {
<<<<<<< HEAD
    let args: Vec<_> = std::env::args().collect();
    if args.len() < 3 {
        println!(
            "Usage: {} <source_directory> <destination_zipfile>",
            args[0]
        );
        return 1;
    }

    let src_dir = &*args[1];
    let dst_file = &*args[2];
    for &method in [METHOD_STORED, METHOD_DEFLATED, METHOD_BZIP2, METHOD_ZSTD].iter() {
        if method.is_none() {
            continue;
        }
        match doit(src_dir, dst_file, method.unwrap()) {
            Ok(_) => println!("done: {src_dir} written to {dst_file}"),
            Err(e) => eprintln!("Error: {e:?}"),
=======
    let args = Args::parse();
    let src_dir = &args.source;
    let dst_file = &args.destination;
    let method = match args.compression_method {
        CompressionMethod::Stored => zip::CompressionMethod::Stored,
        CompressionMethod::Deflated => {
            #[cfg(not(feature = "deflate"))]
            {
                println!("The `deflate` feature is not enabled");
                return 1;
            }
            #[cfg(feature = "deflate")]
            zip::CompressionMethod::Deflated
        },
        CompressionMethod::DeflatedMiniz => {
            #[cfg(not(feature = "deflate-miniz"))]
            {
                println!("The `deflate-miniz` feature is not enabled");
                return 1;
            }
            #[cfg(feature = "deflate-miniz")]
            zip::CompressionMethod::Deflated
        },
        CompressionMethod::DeflatedZlib => {
            #[cfg(not(feature = "deflate-zlib"))]
            {
                println!("The `deflate-zlib` feature is not enabled");
                return 1;
            }
            #[cfg(feature = "deflate-zlib")]
            zip::CompressionMethod::Deflated
        },
        CompressionMethod::Bzip2 => {
            #[cfg(not(feature = "bzip2"))]
            {
                println!("The `bzip2` feature is not enabled");
                return 1;
            }
            #[cfg(feature = "bzip2")]
            zip::CompressionMethod::Bzip2
        },
        CompressionMethod::Zstd => {
            #[cfg(not(feature = "zstd"))]
            {
                println!("The `zstd` feature is not enabled");
                return 1;
            }
            #[cfg(feature = "zstd")]
            zip::CompressionMethod::Zstd
>>>>>>> 1852e961
        }
    };
    match doit(src_dir, dst_file, method) {
        Ok(_) => println!("done: {:?} written to {:?}", src_dir, dst_file),
        Err(e) => println!("Error: {e:?}"),
    }

    0
}

fn zip_dir<T>(
    it: &mut dyn Iterator<Item = DirEntry>,
    prefix: &Path,
    writer: T,
    method: zip::CompressionMethod,
) -> anyhow::Result<()>
where
    T: Write + Seek,
{
    let mut zip = zip::ZipWriter::new(writer);
    let options = SimpleFileOptions::default()
        .compression_method(method)
        .unix_permissions(0o755);

    let prefix = Path::new(prefix);
    let mut buffer = Vec::new();
    for entry in it {
        let path = entry.path();
        let name = path.strip_prefix(prefix).unwrap();
        let path_as_string = name
            .to_str()
            .map(str::to_owned)
            .with_context(|| format!("{name:?} Is a Non UTF-8 Path"))?;

        // Write file or directory explicitly
        // Some unzip tools unzip files with directory paths correctly, some do not!
        if path.is_file() {
            println!("adding file {path:?} as {name:?} ...");
            zip.start_file(path_as_string, options)?;
            let mut f = File::open(path)?;

            f.read_to_end(&mut buffer)?;
            zip.write_all(&buffer)?;
            buffer.clear();
        } else if !name.as_os_str().is_empty() {
            // Only if not root! Avoids path spec / warning
            // and mapname conversion failed error on unzip
            println!("adding dir {path_as_string:?} as {name:?} ...");
            zip.add_directory(path_as_string, options)?;
        }
    }
    zip.finish()?;
    Ok(())
}

<<<<<<< HEAD
fn doit(src_dir: &str, dst_file: &str, method: zip::CompressionMethod) -> anyhow::Result<()> {
=======
fn doit(
    src_dir: &Path,
    dst_file: &Path,
    method: zip::CompressionMethod,
) -> zip::result::ZipResult<()> {
>>>>>>> 1852e961
    if !Path::new(src_dir).is_dir() {
        return Err(ZipError::FileNotFound.into());
    }

    let path = Path::new(dst_file);
    let file = File::create(path).unwrap();

    let walkdir = WalkDir::new(src_dir);
    let it = walkdir.into_iter();

    zip_dir(&mut it.filter_map(|e| e.ok()), src_dir, file, method)?;

    Ok(())
}<|MERGE_RESOLUTION|>--- conflicted
+++ resolved
@@ -1,8 +1,5 @@
-<<<<<<< HEAD
 use anyhow::Context;
-=======
 use clap::{Parser, ValueEnum};
->>>>>>> 1852e961
 use std::io::prelude::*;
 use zip::{result::ZipError, write::SimpleFileOptions};
 
@@ -15,14 +12,27 @@
 struct Args {
     // Source directory
     source: PathBuf,
-    // Destination zipfile 
+    // Destination zipfile
     destination: PathBuf,
-    // Compression method 
+    // Compression method
     #[arg(value_enum)]
     compression_method: CompressionMethod,
 }
 
-<<<<<<< HEAD
+#[derive(Clone, ValueEnum)]
+enum CompressionMethod {
+    Stored,
+    Deflated,
+    DeflatedMiniz,
+    DeflatedZlib,
+    Bzip2,
+    Zstd,
+}
+
+fn main() {
+    std::process::exit(real_main());
+}
+
 const METHOD_STORED: Option<zip::CompressionMethod> = Some(zip::CompressionMethod::Stored);
 
 #[cfg(feature = "_deflate-any")]
@@ -34,43 +44,13 @@
 const METHOD_BZIP2: Option<zip::CompressionMethod> = Some(zip::CompressionMethod::Bzip2);
 #[cfg(not(feature = "bzip2"))]
 const METHOD_BZIP2: Option<zip::CompressionMethod> = None;
-=======
-#[derive(Clone, ValueEnum)]
-enum CompressionMethod {
-    Stored,
-    Deflated,
-    DeflatedMiniz,
-    DeflatedZlib,
-    Bzip2,
-    Zstd,
-}
->>>>>>> 1852e961
 
-fn main() {
-    std::process::exit(real_main());
-}
+#[cfg(feature = "zstd")]
+const METHOD_ZSTD: Option<zip::CompressionMethod> = Some(zip::CompressionMethod::Zstd);
+#[cfg(not(feature = "zstd"))]
+const METHOD_ZSTD: Option<zip::CompressionMethod> = None;
 
 fn real_main() -> i32 {
-<<<<<<< HEAD
-    let args: Vec<_> = std::env::args().collect();
-    if args.len() < 3 {
-        println!(
-            "Usage: {} <source_directory> <destination_zipfile>",
-            args[0]
-        );
-        return 1;
-    }
-
-    let src_dir = &*args[1];
-    let dst_file = &*args[2];
-    for &method in [METHOD_STORED, METHOD_DEFLATED, METHOD_BZIP2, METHOD_ZSTD].iter() {
-        if method.is_none() {
-            continue;
-        }
-        match doit(src_dir, dst_file, method.unwrap()) {
-            Ok(_) => println!("done: {src_dir} written to {dst_file}"),
-            Err(e) => eprintln!("Error: {e:?}"),
-=======
     let args = Args::parse();
     let src_dir = &args.source;
     let dst_file = &args.destination;
@@ -120,12 +100,11 @@
             }
             #[cfg(feature = "zstd")]
             zip::CompressionMethod::Zstd
->>>>>>> 1852e961
         }
     };
     match doit(src_dir, dst_file, method) {
         Ok(_) => println!("done: {:?} written to {:?}", src_dir, dst_file),
-        Err(e) => println!("Error: {e:?}"),
+        Err(e) => eprintln!("Error: {e:?}"),
     }
 
     0
@@ -176,15 +155,7 @@
     Ok(())
 }
 
-<<<<<<< HEAD
-fn doit(src_dir: &str, dst_file: &str, method: zip::CompressionMethod) -> anyhow::Result<()> {
-=======
-fn doit(
-    src_dir: &Path,
-    dst_file: &Path,
-    method: zip::CompressionMethod,
-) -> zip::result::ZipResult<()> {
->>>>>>> 1852e961
+fn doit(src_dir: &Path, dst_file: &Path, method: zip::CompressionMethod) -> anyhow::Result<()> {
     if !Path::new(src_dir).is_dir() {
         return Err(ZipError::FileNotFound.into());
     }
